import ast
import dataclasses
import logging
import re
from abc import ABC
from dataclasses import dataclass, fields, is_dataclass
from typing import (
    Annotated,
    Any,
    ClassVar,
    get_args,
    get_origin,
    get_type_hints
)

from pybag.io.raw_writer import BytesWriter
from pybag.mcap.records import SchemaRecord

logger = logging.getLogger(__name__)

# Map ROS2 types to Python types
# https://docs.ros.org/en/foxy/Concepts/About-ROS-Interfaces.html#field-types
PRIMITIVE_TYPE_MAP = {
    'bool': bool,
    'byte': bytes,
    'char': str,
    'float32': float,
    'float64': float,
    'int8': int,
    'uint8': int,
    'int16': int,
    'uint16': int,
    'int32': int,
    'uint32': int,
    'int64': int,
    'uint64': int,
}
STRING_TYPE_MAP = {
    'string': str,
    'wstring': str,
}


class Ros2MsgError(Exception):
    """Exception raised for errors in the ROS2 message parsing."""
    def __init__(self, message: str):
        super().__init__(message)

# Schema Field Types

@dataclass
class SchemaFieldType(ABC):
    ...


@dataclass
class Primitive(SchemaFieldType):
    type: str

    @classmethod
    def is_primitive(cls, type: str) -> bool:
        return type in PRIMITIVE_TYPE_MAP


@dataclass
class String(SchemaFieldType):
    type: str = 'string'
    max_length: int | None = None


@dataclass
class Array(SchemaFieldType):
    type: 'SchemaFieldType'
    length: int
    is_bounded: bool = False  # False == fixed length


@dataclass
class Sequence(SchemaFieldType):
    type: 'SchemaFieldType'


@dataclass
class Complex(SchemaFieldType):
    type: str

# Schema Entry (one line of a message)

@dataclass
class SchemaEntry(ABC):
    ...


@dataclass
class SchemaConstant(SchemaEntry):
    type: SchemaFieldType
    value: int | float | bool | str | bytes


@dataclass
class SchemaField(SchemaEntry):
    type: SchemaFieldType
    default: Any = None

# Schema (one entire message)

@dataclass
class Schema:
    name: str
    fields: dict[str, SchemaEntry]


class Ros2MsgSchemaDecoder:
    def __init__(self):
        self._cache = None  # TODO: Cache messages we come across

    def _remove_inline_comment(self, line: str) -> str:
        in_single = False
        in_double = False
        for i, ch in enumerate(line):
            if ch == "'" and not in_double:
                in_single = not in_single
            elif ch == '"' and not in_single:
                in_double = not in_double
            elif ch == '#' and not in_single and not in_double:
                return line[:i].rstrip()
        return line.strip()

    def _parse_value(self, field_type: SchemaFieldType, raw_value: str) -> Any:
        if isinstance(field_type, Primitive):
            return PRIMITIVE_TYPE_MAP[field_type.type](raw_value)

        if isinstance(field_type, String):
            if field_type.max_length is not None and len(raw_value) > field_type.max_length:
                raise Ros2MsgError('String default exceeds length')
            return raw_value.strip('"') if raw_value.startswith('"') else raw_value.strip("'")

        if isinstance(field_type, (Array, Sequence)):
            values = ast.literal_eval(raw_value.strip())
            if not isinstance(values, list):
                raise Ros2MsgError('Array default must be a list')
            element_type = field_type.type
            return [PRIMITIVE_TYPE_MAP[element_type.type](v) for v in values]

        raise Ros2MsgError('Default values not supported for this field type')

    def _parse_field_type(self, field_raw_type: str, package_name: str) -> SchemaFieldType:
        # Handle array and sequence types
        if array_match := re.match(r'(.*)\[(.*)\]$', field_raw_type):
            element_raw, length_spec = array_match.groups()
            element_field = self._parse_field_type(element_raw, package_name)

            if length_spec == '':
                return Sequence(element_field)

            is_bounded = length_spec.startswith('<=')
            length = int(length_spec[2:]) if is_bounded else int(length_spec)
            return Array(element_field, length, is_bounded)

        # Handle string types
        if field_raw_type.startswith('string'):
            if not (match := re.match(r'string(?:<=(\d+))?$', field_raw_type)):
                raise Ros2MsgError(f'Invalid string field: {field_raw_type}')
            length = int(match.group(1)) if match.group(1) else None
            return String('string', max_length=length)
        if field_raw_type.startswith('wstring'):
            if not (match := re.match(r'wstring(?:<=(\d+))?$', field_raw_type)):
                raise Ros2MsgError(f'Invalid wstring field: {field_raw_type}')
            length = int(match.group(1)) if match.group(1) else None
            return String('wstring', max_length=length)

        # Handle primitive types
        if field_raw_type in PRIMITIVE_TYPE_MAP:
            return Primitive(field_raw_type)

        # Handle complex types
        if field_raw_type == 'Header':
            field_raw_type = 'std_msgs/Header'
        elif '/' not in field_raw_type:
            field_raw_type = f'{package_name}/{field_raw_type}'
        return Complex(field_raw_type)

    def _parse_field(self, field: str, package_name: str) -> tuple[str, SchemaEntry]:
        # Extract the field type, name and optional default value
        if not (match := re.match(r'(\S+)\s+(\S+)(?:\s+(.+))?$', field)):
            raise Ros2MsgError(f'Invalid field definition: {field}')
        field_raw_type, field_raw_name, raw_default = match.groups()

        if not field_raw_type:
            raise Ros2MsgError('Field type cannot be empty')
        if not field_raw_name:
            raise Ros2MsgError('Field name cannot be empty')

        if is_constant := '=' in field_raw_name:
            field_raw_name, raw_default = field_raw_name.split('=', 1)
            if not field_raw_name.isupper():
                raise Ros2MsgError('Constant name must be uppercase')
            if not raw_default:
                raise Ros2MsgError('Constant value cannot be empty')
        else:
            if not re.match(r'[a-z][a-z0-9_]*$', field_raw_name):
                raise Ros2MsgError('Field name must be lowercase, alphanumeric or _')

        # Check the field name is valid
        if '__' in field_raw_name:
            raise Ros2MsgError('Field name cannot contain double underscore "__"')
        if field_raw_name.endswith('_'):
            raise Ros2MsgError('Field name cannot end with "_"')

        # Parse the field type
        schema_type = self._parse_field_type(field_raw_type, package_name)

        # Parse the default value if it exists
        default_value = None
        if raw_default is not None:
            # Certain field types cannot have default values
            if isinstance(schema_type, Complex):
                raise Ros2MsgError('Complex fields cannot have default values')
            if isinstance(schema_type, Array) and isinstance(schema_type.type, String):
                raise Ros2MsgError('Array of strings cannot have default values')
            if isinstance(schema_type, Sequence) and isinstance(schema_type.type, String):
                raise Ros2MsgError('Sequence of strings cannot have default values')
            default_value = self._parse_value(schema_type, raw_default)

        if is_constant:
            return field_raw_name, SchemaConstant(schema_type, default_value)
        return field_raw_name, SchemaField(schema_type, default_value)


    def parse(self, schema: SchemaRecord) -> tuple[Schema, dict[str, SchemaEntry]]:
        assert schema.encoding == 'ros2msg'
        logger.debug(f'Parsing schema: {schema.name}')

        package_name = schema.name.split('/')[0]
        msg = schema.data.decode('utf-8')

        # Remove comments and empty lines
        lines = [self._remove_inline_comment(line) for line in msg.split('\n')]
        lines = [line for line in lines if line]
        msg = '\n'.join(lines)

        # Split along '=' delimiter
        msg = [m.strip() for m in msg.split('=' * 80)]

        msg_schema = {}
        # The first message does not have the 'MSG: ' prefix line
        main_fields = [m.strip() for m in msg[0].split('\n') if m.strip()]
        for raw_field in main_fields:
            field_name, field = self._parse_field(raw_field, package_name)
            msg_schema[field_name] = field

        sub_msg_schemas = {}
        for sub_msg in msg[1:]:
            sub_msg_name = sub_msg.split('\n')[0].strip()[5:]  # Remove 'MSG: ' prefix
            sub_msg_fields = [m.strip() for m in sub_msg.split('\n')[1:] if m]
            # TODO: Do some caching here
            sub_msg_schema = {}
            for raw_field in sub_msg_fields:
                field_name, field = self._parse_field(raw_field, package_name)
                sub_msg_schema[field_name] = field
            sub_msg_schemas[sub_msg_name] = Schema(sub_msg_name, sub_msg_schema)

        return Schema(schema.name, msg_schema), sub_msg_schemas


class Ros2MsgSchemaEncoder:
    def __init__(self):
        self._cache = None  # TODO: Cache messages we come across

    def _parse_annotation(self, annotation_type: Any) -> SchemaFieldType:
        annotation_args = get_args(annotation_type)
        if len(annotation_args) < 2:
            raise Ros2MsgError(f"Field is not correctly annotated.")

        field_type = annotation_args[1]
        if field_type[0] in PRIMITIVE_TYPE_MAP:
            return Primitive(field_type[0])

        if field_type[0] in STRING_TYPE_MAP:
            return String(field_type[0])

        if field_type[0] == 'array':
            sub_type = self._parse_annotation(field_type[1])
            if (length := field_type[2]) is None:
                return Sequence(sub_type)
            return Array(sub_type, length=length, is_bounded=False)

        if field_type[0] == 'complex':
            return Complex(field_type[1])

        raise Ros2MsgError(f"Unknown field type: {field_type}")

    def _parse_default_value(self, annotation: dataclasses.Field) -> Any:
        if annotation.default is not dataclasses.MISSING:
            return annotation.default
        if annotation.default_factory is not dataclasses.MISSING:
            return annotation.default_factory()
        return None

    def _parse_message(self, message: Any) -> Schema:
        if not is_dataclass(message):
            raise TypeError("Expected a dataclass instance")

        class_name = message.__msg_name__ if isinstance(message, type) else type(message).__msg_name__

        schema = Schema(class_name, {})
        sub_schemas: dict[str, Schema] = {}
<<<<<<< HEAD

        cls = message if isinstance(message, type) else type(message)
        dataclass_fields = {f.name: f for f in fields(message)}
        annotations = get_type_hints(cls, include_extras=True)

        for name, annotation in annotations.items():
            if name in dataclass_fields:
                field = dataclass_fields[name]
                if get_origin(field.type) is not Annotated:
                    raise Ros2MsgError(f"Field '{field.name}' is not correctly annotated.")
                field_type = self._parse_annotation(field.type)
                field_default = self._parse_default_value(field)
                schema.fields[name] = SchemaField(field_type, field_default)
                if isinstance(field_type, Complex):
                    sub_schema, sub_sub_schemas = self._parse_message(getattr(message, name))
                    sub_schemas[sub_schema.name] = sub_schema
                    sub_schemas.update(sub_sub_schemas)
            else:
                if get_origin(annotation) is ClassVar:
                    annotation = get_args(annotation)[0]
                if get_origin(annotation) is not Annotated:
                    raise Ros2MsgError(f"Constant '{name}' is not correctly annotated.")
                args = get_args(annotation)
                metadata = [m for m in args[1:] if not (isinstance(m, tuple) and len(m) > 0 and m[0] == 'constant')]
                if len(metadata) != 1:
                    raise Ros2MsgError(f"Constant '{name}' is not correctly annotated.")
                inner_annotation = Annotated[args[0], metadata[0]]
                field_type = self._parse_annotation(inner_annotation)
                schema.fields[name] = SchemaConstant(field_type, getattr(message, name))
=======
        for field in fields(message):
            if get_origin(field.type) is not Annotated:
                raise Ros2MsgError(f"Field '{field.name}' is not correctly annotated.")
            field_type = self._parse_annotation(field.type)
            field_default = self._parse_default_value(field)
            schema.fields[field.name] = SchemaField(field_type, field_default)
            if isinstance(field_type, Complex):
                complex_type = get_args(field.type)[0]
                sub_schema, sub_sub_schemas = self._parse_message(complex_type)
                sub_schemas[sub_schema.name] = sub_schema
                sub_schemas.update(sub_sub_schemas)
>>>>>>> 7043c0fe

        return schema, sub_schemas

    def _type_str(self, field_type: SchemaFieldType) -> str:
        if isinstance(field_type, Primitive):
            return field_type.type
        if isinstance(field_type, String):
            if field_type.max_length is None:
                return field_type.type
            return f'{field_type.type}<={field_type.max_length}'
        if isinstance(field_type, Array):
            if field_type.is_bounded:
                return f'{field_type.type}[<={field_type.length}]'
            return f'{field_type.type}[{field_type.length}]'
        if isinstance(field_type, Sequence):
            return f'{field_type.type}[]'
        if isinstance(field_type, Complex):
            return field_type.type
        raise Ros2MsgError(f'Unknown field type: {field_type}')

    def _value_str(self, value: Any) -> str:
        if isinstance(value, bool):
            return 'true' if value else 'false'
        if isinstance(value, (int, float, str, bytes)):
            return str(value)
        if isinstance(value, list):
            return f'[{", ".join(self._value_str(v) for v in value)}]'
        raise Ros2MsgError(f'Unknown value type: {type(value)}')

    def _encode_constant(self, writer: BytesWriter, field_name: str, field: SchemaConstant) -> None:
        encoded_type = self._type_str(field.type)
        encoded_name = field_name.upper()
        encoded_value = self._value_str(field.value)
        writer.write(f'{encoded_type} {encoded_name}={encoded_value}\n'.encode('utf-8'))

    def _encode_field(self, writer: BytesWriter, field_name: str, field: SchemaField) -> None:
        encoded_type = self._type_str(field.type)
        if field.default is not None:
            encoded_value = self._value_str(field.default)
            writer.write(f'{encoded_type} {field_name} {encoded_value}\n'.encode('utf-8'))
        else:
            writer.write(f'{encoded_type} {field_name}\n'.encode('utf-8'))

    def encode(self, message: Any) -> bytes:
        schema, sub_schemas = self._parse_message(message)

        writer = BytesWriter()
        for field_name, field in schema.fields.items():
            if isinstance(field, SchemaConstant):
                self._encode_constant(writer, field_name, field)
            elif isinstance(field, SchemaField):
                self._encode_field(writer, field_name, field)

        return writer.as_bytes()

    def parse_schema(self, message: Any) -> tuple[Schema, dict[str, Schema]]:
        return self._parse_message(message)


if __name__ == "__main__":
    logging.basicConfig(level=logging.DEBUG)
    pose_schema = SchemaRecord(
        id=1,
        name="geometry_msgs/msg/Pose",
        encoding='ros2msg',
        data=b'# A representation of pose in free space, composed of position and orientation.\n\nPoint position\nQuaternion orientation\n\n================================================================================\nMSG: geometry_msgs/Point\n# This contains the position of a point in free space\nfloat64 x\nfloat64 y\nfloat64 z\n\n================================================================================\nMSG: geometry_msgs/Quaternion\n# This represents an orientation in free space in quaternion form.\n\nfloat64 x 0\nfloat64 y 0\nfloat64 z 0\nfloat64 w 1\n'
    )
    point_schema = SchemaRecord(
        id=1,
        name='geometry_msgs/msg/Point',
        encoding='ros2msg',
        data=b'# This contains the position of a point in free space\nfloat64 x\nfloat64 y\nfloat64 z\n'
    )
    header_schema = SchemaRecord(
        id=1,
        name='std_msgs/msg/Header',
        encoding='ros2msg',
        data=b'builtin_interfaces/Time stamp\nstring frame_id\n================================================================================\nMSG: builtin_interfaces/Time\nint32 sec\nuint32 nanosec\n'
    )
    pose_with_covariance_schema = SchemaRecord(
        id=1,
        name='geometry_msgs/msg/PoseWithCovariance',
        encoding='ros2msg',
        data=b'geometry_msgs/Pose pose\nfloat64[36] covariance\n================================================================================\nMSG: geometry_msgs/Pose\ngeometry_msgs/Point position\ngeometry_msgs/Quaternion orientation\n================================================================================\nMSG: geometry_msgs/Point\nfloat64 x\nfloat64 y\nfloat64 z\n================================================================================\nMSG: geometry_msgs/Quaternion\nfloat64 x\nfloat64 y\nfloat64 z\nfloat64 w\n'
    )
    diagnostic_status_schema = SchemaRecord(
        id=1,
        name='diagnostic_msgs/msg/DiagnosticStatus',
        encoding='ros2msg',
        data=b'byte OK=0\nbyte WARN=1\nbyte ERROR=2\nbyte STALE=3\nbyte level\nstring name\nstring message\nstring hardware_id\ndiagnostic_msgs/KeyValue[] values\n================================================================================\nMSG: diagnostic_msgs/KeyValue\nstring key\nstring value\n'
    )<|MERGE_RESOLUTION|>--- conflicted
+++ resolved
@@ -305,7 +305,6 @@
 
         schema = Schema(class_name, {})
         sub_schemas: dict[str, Schema] = {}
-<<<<<<< HEAD
 
         cls = message if isinstance(message, type) else type(message)
         dataclass_fields = {f.name: f for f in fields(message)}
@@ -320,7 +319,8 @@
                 field_default = self._parse_default_value(field)
                 schema.fields[name] = SchemaField(field_type, field_default)
                 if isinstance(field_type, Complex):
-                    sub_schema, sub_sub_schemas = self._parse_message(getattr(message, name))
+                    complex_type = get_args(field.type)[0]
+                    sub_schema, sub_sub_schemas = self._parse_message(complex_type)
                     sub_schemas[sub_schema.name] = sub_schema
                     sub_schemas.update(sub_sub_schemas)
             else:
@@ -335,19 +335,6 @@
                 inner_annotation = Annotated[args[0], metadata[0]]
                 field_type = self._parse_annotation(inner_annotation)
                 schema.fields[name] = SchemaConstant(field_type, getattr(message, name))
-=======
-        for field in fields(message):
-            if get_origin(field.type) is not Annotated:
-                raise Ros2MsgError(f"Field '{field.name}' is not correctly annotated.")
-            field_type = self._parse_annotation(field.type)
-            field_default = self._parse_default_value(field)
-            schema.fields[field.name] = SchemaField(field_type, field_default)
-            if isinstance(field_type, Complex):
-                complex_type = get_args(field.type)[0]
-                sub_schema, sub_sub_schemas = self._parse_message(complex_type)
-                sub_schemas[sub_schema.name] = sub_schema
-                sub_schemas.update(sub_sub_schemas)
->>>>>>> 7043c0fe
 
         return schema, sub_schemas
 
