import fnmatch
import heapq
import logging
from collections.abc import Generator
from dataclasses import dataclass
from pathlib import Path
from types import TracebackType
from typing import Any, Callable, Literal

from pybag.deserialize import MessageDeserializerFactory
from pybag.mcap.error import McapUnknownEncodingError, McapUnknownTopicError
from pybag.mcap.record_reader import (
    BaseMcapRecordReader,
    McapRecordReaderFactory
)
from pybag.mcap.records import AttachmentRecord, MetadataRecord

logger = logging.getLogger(__name__)

# Type alias for message ordering options
MessageOrder = Literal["log", "publish", "file"]


@dataclass(slots=True)
class DecodedMessage():
    channel_id: int
    sequence: int
    log_time: int
    publish_time: int
    data: Any  # TODO: Figure out how to type this


class McapFileReader:
    """Class to read MCAP file"""

    def __init__(self, reader: BaseMcapRecordReader):
        self._reader = reader

        header = self._reader.get_header()
        self._profile = header.profile
        self._message_deserializer = MessageDeserializerFactory.from_profile(self._profile)

    @staticmethod
    def from_file(file_path: Path | str, *, enable_crc_check: bool = False) -> 'McapFileReader':
        reader = McapRecordReaderFactory.from_file(file_path, enable_crc_check=enable_crc_check)
        return McapFileReader(reader)

    @staticmethod
    def from_bytes(data: bytes, *, enable_crc_check: bool = False) -> 'McapFileReader':
        reader = McapRecordReaderFactory.from_bytes(data, enable_crc_check=enable_crc_check)
        return McapFileReader(reader)

    @property
    def profile(self) -> str:
        return self._profile

    def get_topics(self) -> list[str]:
        """Get all topics in the MCAP file."""
        return [c.topic for c in self._reader.get_channels().values()] # TODO: Use a set?

    def get_message_count(self, topic: str) -> int:
        """Get the number of messages in a given topic."""
        channel_id = self._reader.get_channel_id(topic)
        if channel_id is None:
            raise McapUnknownTopicError(f'Topic {topic} not found in MCAP file')
        return self._reader.get_statistics().channel_message_counts[channel_id]

    @property
    def start_time(self) -> int:
        """Get the start time of the MCAP file in nanoseconds since epoch."""
        return self._reader.get_statistics().message_start_time

    @property
    def end_time(self) -> int:
        """Get the end time of the MCAP file in nanoseconds since epoch."""
        return self._reader.get_statistics().message_end_time

    # Message Access

    def _expand_topics(self, topic: str | list[str]) -> list[str]:
        """Expand topic patterns to list of concrete topic names.

        Handles:
        - Single topic string (may contain glob pattern like "/sensor/*")
        - List of topic strings (each may contain glob patterns)

        Args:
            topic: Topic pattern (string or list of strings)

        Returns:
            Deduplicated list of concrete topic names that exist in the file
        """
        available_topics = self.get_topics()
        topic_patterns = [topic] if isinstance(topic, str) else topic
        matched_topics = set()
        for pattern in topic_patterns:
            matches = fnmatch.filter(available_topics, pattern)
            matched_topics.update(matches)
        return list(matched_topics)

    def messages(
        self,
        topic: str | list[str],
        start_time: int | None = None,
        end_time: int | None = None,
        filter: Callable[[DecodedMessage], bool] | None = None,
        *,
<<<<<<< HEAD
        in_log_time_order: bool | None = None,
        order: MessageOrder = "log",
        reverse: bool = False,
=======
        in_log_time_order: bool = True,
        in_reverse: bool = False,
>>>>>>> 974fe937
    ) -> Generator[DecodedMessage, None, None]:
        """
        Iterate over messages in the MCAP file.

        Args:
            topic: Topic(s) to filter by. Can be:
                - Single topic string (e.g., "/camera")
                - Glob pattern (e.g., "/sensor/*")
                - List of topics/patterns (e.g., ["/topic1", "/sensor/*"])
                - Empty list [] returns no messages
            start_time: Start time to filter by. If None, start from the beginning.
            end_time: End time to filter by. If None, read to the end.
            filter: Callable to filter messages. If None, all messages are returned.
<<<<<<< HEAD
            in_log_time_order: Deprecated. Use order instead.
                If True, equivalent to order="log".
                If False, equivalent to order="file".
            order: The field to order messages by. Defaults to "log".
                - "log": Order by log_time.
                - "publish": Order by publish_time.
                - "file": Order by position in file (write order).
            reverse: If True, return messages in descending order. Defaults to False.
=======
            in_log_time_order: Return messages in log time order if True, otherwise in write order.
            in_reverse: Return messages in reverse order (last first) if True.
>>>>>>> 974fe937

        Returns:
            Generator yielding DecodedMessage objects from matching topics.
        """
        # Handle backward compatibility with in_log_time_order
        if in_log_time_order is not None:
            if in_log_time_order:
                order = "log"
            else:
                order = "file"
        # If empty list we return no messages
        if (concrete_topics := self._expand_topics(topic)) == []:
            return
        logging.debug(f"Expanded topics: {concrete_topics}")

        # Get the channels corresponding to the topics given
        channel_infos = {}  # dict[channel_id, tuple[channel_record, schema]]
        for topic_name in concrete_topics:
            channel_id = self._reader.get_channel_id(topic_name)
            if channel_id is None:
                logging.warning(f"{topic_name} corresponds to no channel")
                continue  # Skip topics that don't exist

            channel_record = self._reader.get_channel(channel_id)
            if channel_record is None:
                logging.warning(f"No channel record for {topic_name} ({channel_id})")
                continue

            message_schema = self._reader.get_channel_schema(channel_id)
            if message_schema is None:
                logging.warning(f"Unknown schema for {topic_name} ({channel_id})")
                continue

            channel_infos[channel_id] = (channel_record, message_schema)

        if not channel_infos:
            logging.warning(f'Nothing to retrieve!')
            return

        if (message_deserializer := self._message_deserializer) is None:
            # TODO: Do not assume all channels use the same encoding
            channel_record, message_schema = next(iter(channel_infos.values()))
            message_deserializer = MessageDeserializerFactory.from_channel(
                channel_record, message_schema
            )
        if message_deserializer is None:
            raise McapUnknownEncodingError(f'Unknown encoding type: {self._profile}')

<<<<<<< HEAD
        # Determine how to read messages from low-level reader
        # log order can stream directly (unless reversed)
        # file order can stream directly (reverse has no effect)
        # publish order requires collecting all messages and sorting
        use_log_time_order = order == "log"

        def decode_message(msg):
=======
        for msg in self._reader.get_messages(
            list(channel_infos.keys()),
            start_time,
            end_time,
            in_log_time_order=in_log_time_order,
            in_reverse=in_reverse,
        ):
>>>>>>> 974fe937
            _, schema = channel_infos[msg.channel_id]
            return DecodedMessage(
                msg.channel_id,
                msg.sequence,
                msg.log_time,
                msg.publish_time,
                message_deserializer.deserialize_message(msg, schema),
            )

        raw_messages = self._reader.get_messages(
            list(channel_infos.keys()),
            start_time,
            end_time,
            in_log_time_order=use_log_time_order
        )

        # For log order without reverse, yield directly (streaming)
        if order == "log" and not reverse:
            for msg in raw_messages:
                decoded = decode_message(msg)
                if filter is None or filter(decoded):
                    yield decoded
        # For file order without reverse, yield directly (streaming)
        elif order == "file" and not reverse:
            for msg in raw_messages:
                decoded = decode_message(msg)
                if filter is None or filter(decoded):
                    yield decoded
        else:
            # For other orders, we need to collect and sort/reverse
            decoded_messages = [decode_message(msg) for msg in raw_messages]

            if order == "log":
                decoded_messages.sort(key=lambda m: (m.log_time, m.sequence), reverse=reverse)
            elif order == "publish":
                decoded_messages.sort(key=lambda m: (m.publish_time, m.log_time, m.sequence), reverse=reverse)
            elif order == "file" and reverse:
                decoded_messages.reverse()

            for decoded in decoded_messages:
                if filter is None or filter(decoded):
                    yield decoded

    def get_attachments(self, name: str | None = None) -> list[AttachmentRecord]:
        """Get attachments from the MCAP file.

        Args:
            name: Optional name filter. If None, returns all attachments.
                  If provided, returns only attachments with matching name.

        Returns:
            List of AttachmentRecord objects containing attachment data.
        """
        return self._reader.get_attachments(name)

    def get_metadata(self, name: str | None = None) -> list[MetadataRecord]:
        """Get metadata records from the MCAP file.

        Args:
            name: Optional name filter. If None, returns all metadata records.
                  If provided, returns only metadata records with matching name.

        Returns:
            List of MetadataRecord objects containing metadata key-value pairs.
        """
        return self._reader.get_metadata(name)

    def close(self) -> None:
        """Close the MCAP reader and release all resources."""
        self._reader.close()

    def __enter__(self) -> "McapFileReader":
        return self

    def __exit__(
        self,
        exc_type: type[BaseException] | None,
        exc: BaseException | None,
        tb: TracebackType | None
    ) -> None:
        self.close()


class McapMultipleFileReader:
    """Reader that seamlessly reads from multiple MCAP files."""

    def __init__(self, readers: list[McapFileReader]):
        self._readers = readers

        self._profiles = set(r.profile for r in self._readers)
        self._message_deserializer = {
            profile: MessageDeserializerFactory.from_profile(profile)
            for profile in self._profiles
        }

    @staticmethod
    def from_files(file_paths: list[Path | str], *, enable_crc_check: bool = False) -> 'McapMultipleFileReader':
        readers = [McapFileReader.from_file(p, enable_crc_check=enable_crc_check) for p in file_paths]
        return McapMultipleFileReader(readers)

    @property
    def profiles(self) -> set[str]:
        return self._profiles

    def get_topics(self) -> list[str]:
        topics: set[str] = set()
        for reader in self._readers:
            topics.update(reader.get_topics())
        return list(topics)

    def get_message_count(self, topic: str) -> int:
        count = 0
        for reader in self._readers:
            if topic in reader.get_topics():
                count += reader.get_message_count(topic)
        if count == 0:
            raise McapUnknownTopicError(f'Topic {topic} not found in MCAP files')
        return count

    @property
    def start_time(self) -> int:
        return min(reader.start_time for reader in self._readers)

    @property
    def end_time(self) -> int:
        return max(reader.end_time for reader in self._readers)

    def messages(
        self,
        topic: str | list[str],
        start_time: int | None = None,
        end_time: int | None = None,
        filter: Callable[[DecodedMessage], bool] | None = None,
        *,
<<<<<<< HEAD
        in_log_time_order: bool | None = None,
        order: MessageOrder = "log",
        reverse: bool = False,
=======
        in_log_time_order: bool = True,
        in_reverse: bool = False,
>>>>>>> 974fe937
    ) -> Generator[DecodedMessage, None, None]:
        """
        Iterate over messages from all MCAP files in the specified order.

        Args:
            topic: Topic(s) to filter by.
            start_time: Start time to filter by. If None, start from the beginning.
            end_time: End time to filter by. If None, read to the end.
            filter: Callable to filter messages. If None, all messages are returned.
            in_log_time_order: Deprecated. Use order instead.
            order: The field to order messages by. Defaults to "log".
                - "log": Order by log_time.
                - "publish": Order by publish_time.
                - "file": Not supported for multiple files (raises ValueError).
            reverse: If True, return messages in descending order. Defaults to False.

        Returns:
            Generator yielding DecodedMessage objects from matching topics.

        Raises:
            ValueError: If order="file" is specified (not supported for multiple files).
        """
        # Handle backward compatibility with in_log_time_order
        if in_log_time_order is not None:
            if in_log_time_order:
                order = "log"
            else:
                raise ValueError('in_log_time_order=False is not supported for multiple files')

        if order == "file":
            raise ValueError('order="file" is not supported for multiple files')

        # Determine the time key to use for heap ordering
        def get_time_key(msg: DecodedMessage) -> int:
            if order == "log":
                return msg.log_time
            else:  # publish
                return msg.publish_time

        # Initialize the heap with the first message of each file
        heap: list[tuple[int, int, DecodedMessage, Generator[DecodedMessage, None, None]]] = []
        for reader in self._readers:
<<<<<<< HEAD
            it = iter(reader.messages(topic, start_time, end_time, order=order, reverse=reverse))
            try:
                msg = next(it)
                time_key = -get_time_key(msg) if reverse else get_time_key(msg)
                heapq.heappush(heap, (time_key, len(heap), msg, it))
            except StopIteration:
                continue

        # Yield messages from each file in the requested order
=======
            it = iter(reader.messages(topic, start_time, end_time, in_log_time_order=in_log_time_order, in_reverse=in_reverse))
            try:
                msg = next(it)
                # For reverse iteration, negate log_time so heap gives us largest times first
                heap_key = -msg.log_time if in_reverse else msg.log_time
                heapq.heappush(heap, (heap_key, len(heap), msg, it))
            except StopIteration:
                continue

        # Yield messages from each file in log time order (or reverse)
>>>>>>> 974fe937
        # Ties are split by the index the files were provided to in the constructor
        while heap:
            _, idx, msg, it = heapq.heappop(heap)
            if filter is None or filter(msg):
                yield msg
            try:
                next_msg = next(it)
<<<<<<< HEAD
                time_key = -get_time_key(next_msg) if reverse else get_time_key(next_msg)
                heapq.heappush(heap, (time_key, idx, next_msg, it))
=======
                heap_key = -next_msg.log_time if in_reverse else next_msg.log_time
                heapq.heappush(heap, (heap_key, idx, next_msg, it))
>>>>>>> 974fe937
            except StopIteration:
                pass

    def get_attachments(self, name: str | None = None) -> list[AttachmentRecord]:
        """Get attachments from the MCAP file.

        Args:
            name: Optional name filter. If None, returns all attachments.
                  If provided, returns only attachments with matching name.

        Returns:
            List of AttachmentRecord objects containing attachment data.
        """
        attachments = []
        for reader in self._readers:
            attachments.extend(reader.get_attachments(name))
        return attachments

    def get_metadata(self, name: str | None = None) -> list[MetadataRecord]:
        """Get metadata records from the MCAP file.

        Args:
            name: Optional name filter. If None, returns all metadata records.
                  If provided, returns only metadata records with matching name.

        Returns:
            List of MetadataRecord objects containing metadata key-value pairs.
        """
        metadata = []
        for reader in self._readers:
            metadata.extend(reader.get_metadata(name))
        return metadata

    def close(self) -> None:
        for reader in self._readers:
            reader.close()

    def __enter__(self) -> "McapMultipleFileReader":
        return self

    def __exit__(
        self,
        exc_type: type[BaseException] | None,
        exc: BaseException | None,
        tb: TracebackType | None
    ) -> None:
        self.close()<|MERGE_RESOLUTION|>--- conflicted
+++ resolved
@@ -105,14 +105,9 @@
         end_time: int | None = None,
         filter: Callable[[DecodedMessage], bool] | None = None,
         *,
-<<<<<<< HEAD
         in_log_time_order: bool | None = None,
         order: MessageOrder = "log",
         reverse: bool = False,
-=======
-        in_log_time_order: bool = True,
-        in_reverse: bool = False,
->>>>>>> 974fe937
     ) -> Generator[DecodedMessage, None, None]:
         """
         Iterate over messages in the MCAP file.
@@ -126,7 +121,6 @@
             start_time: Start time to filter by. If None, start from the beginning.
             end_time: End time to filter by. If None, read to the end.
             filter: Callable to filter messages. If None, all messages are returned.
-<<<<<<< HEAD
             in_log_time_order: Deprecated. Use order instead.
                 If True, equivalent to order="log".
                 If False, equivalent to order="file".
@@ -135,10 +129,6 @@
                 - "publish": Order by publish_time.
                 - "file": Order by position in file (write order).
             reverse: If True, return messages in descending order. Defaults to False.
-=======
-            in_log_time_order: Return messages in log time order if True, otherwise in write order.
-            in_reverse: Return messages in reverse order (last first) if True.
->>>>>>> 974fe937
 
         Returns:
             Generator yielding DecodedMessage objects from matching topics.
@@ -187,7 +177,6 @@
         if message_deserializer is None:
             raise McapUnknownEncodingError(f'Unknown encoding type: {self._profile}')
 
-<<<<<<< HEAD
         # Determine how to read messages from low-level reader
         # log order can stream directly (unless reversed)
         # file order can stream directly (reverse has no effect)
@@ -195,15 +184,6 @@
         use_log_time_order = order == "log"
 
         def decode_message(msg):
-=======
-        for msg in self._reader.get_messages(
-            list(channel_infos.keys()),
-            start_time,
-            end_time,
-            in_log_time_order=in_log_time_order,
-            in_reverse=in_reverse,
-        ):
->>>>>>> 974fe937
             _, schema = channel_infos[msg.channel_id]
             return DecodedMessage(
                 msg.channel_id,
@@ -338,14 +318,9 @@
         end_time: int | None = None,
         filter: Callable[[DecodedMessage], bool] | None = None,
         *,
-<<<<<<< HEAD
         in_log_time_order: bool | None = None,
         order: MessageOrder = "log",
-        reverse: bool = False,
-=======
-        in_log_time_order: bool = True,
         in_reverse: bool = False,
->>>>>>> 974fe937
     ) -> Generator[DecodedMessage, None, None]:
         """
         Iterate over messages from all MCAP files in the specified order.
@@ -388,8 +363,7 @@
         # Initialize the heap with the first message of each file
         heap: list[tuple[int, int, DecodedMessage, Generator[DecodedMessage, None, None]]] = []
         for reader in self._readers:
-<<<<<<< HEAD
-            it = iter(reader.messages(topic, start_time, end_time, order=order, reverse=reverse))
+            it = iter(reader.messages(topic, start_time, end_time, order=order, in_reverse=in_reverse))
             try:
                 msg = next(it)
                 time_key = -get_time_key(msg) if reverse else get_time_key(msg)
@@ -398,18 +372,6 @@
                 continue
 
         # Yield messages from each file in the requested order
-=======
-            it = iter(reader.messages(topic, start_time, end_time, in_log_time_order=in_log_time_order, in_reverse=in_reverse))
-            try:
-                msg = next(it)
-                # For reverse iteration, negate log_time so heap gives us largest times first
-                heap_key = -msg.log_time if in_reverse else msg.log_time
-                heapq.heappush(heap, (heap_key, len(heap), msg, it))
-            except StopIteration:
-                continue
-
-        # Yield messages from each file in log time order (or reverse)
->>>>>>> 974fe937
         # Ties are split by the index the files were provided to in the constructor
         while heap:
             _, idx, msg, it = heapq.heappop(heap)
@@ -417,13 +379,8 @@
                 yield msg
             try:
                 next_msg = next(it)
-<<<<<<< HEAD
                 time_key = -get_time_key(next_msg) if reverse else get_time_key(next_msg)
                 heapq.heappush(heap, (time_key, idx, next_msg, it))
-=======
-                heap_key = -next_msg.log_time if in_reverse else next_msg.log_time
-                heapq.heappush(heap, (heap_key, idx, next_msg, it))
->>>>>>> 974fe937
             except StopIteration:
                 pass
 
