import logging
<<<<<<< HEAD
from collections import defaultdict, namedtuple
=======
from collections import namedtuple
>>>>>>> fb0294a0
from collections.abc import Generator
from dataclasses import dataclass
from pathlib import Path
from typing import Any

<<<<<<< HEAD
from pybag.encoding.cdr import CdrParser
from pybag.io.raw_reader import BaseReader, BytesReader, FileReader
from pybag.io.raw_writer import BytesWriter, FileWriter
=======
from pybag.encoding.cdr import CdrDecoder
from pybag.io.raw_reader import BaseReader, BytesReader, FileReader
>>>>>>> fb0294a0
from pybag.mcap.record_reader import (
    FOOTER_SIZE,
    MAGIC_BYTES_SIZE,
    McapRecordReader,
    McapRecordType
)
from pybag.mcap.records import (
    ChannelRecord,
    ChunkIndexRecord,
    ChunkRecord,
    FooterRecord,
    MessageIndexRecord,
    MessageRecord,
    SchemaRecord,
<<<<<<< HEAD
    StatisticsRecord,
    SummaryOffsetRecord
=======
    StatisticsRecord
>>>>>>> fb0294a0
)
from pybag.schema.ros2msg import Ros2MsgFieldType, parse_ros2msg

# GLOBAL TODOs:
# - TODO: Add tests with mcaps
# - TODO: Improve performance by batching the reads (maybe)
# - TODO: Do something with CRC
# - TODO: Generate summary section of mcap file
logger = logging.getLogger(__name__)


@dataclass
class DecodedMessage:
    channel_id: int
    sequence: int
    log_time: int
    publish_time: int
    data: Any  # TODO: Figure out how to type this


class McapNoSummarySectionError(Exception):
    """Exception raised when a MCAP file has no summary section."""
    def __init__(self, message: str):
        super().__init__(message)


class McapNoSummaryIndexError(Exception):
    """Exception raised when a MCAP file has no summary index."""
    def __init__(self, message: str):
        super().__init__(message)


class McapUnknownCompressionError(Exception):
    """Exception raised when a MCAP file has an unknown compression type."""
    def __init__(self, message: str):
        super().__init__(message)


class McapUnknownEncodingError(Exception):
    """Exception raised when a MCAP file has an unknown encoding type."""
    def __init__(self, message: str):
        super().__init__(message)


def decompress_chunk(chunk: ChunkRecord) -> bytes:
    """Decompress the records field of a chunk."""
    if chunk.compression == 'zstd':
        import zstandard as zstd
        return zstd.ZstdDecompressor().decompress(chunk.records)
    elif chunk.compression == 'lz4':
        import lz4.frame
        return lz4.frame.decompress(chunk.records)
    elif chunk.compression == '':
        return chunk.records
    else:
        error_msg = f'Unknown compression type: {chunk.compression}'
        raise McapUnknownCompressionError(error_msg)


def decode_message(message: MessageRecord, schema: SchemaRecord) -> dict:
    """Decode a message using a schema."""
    # TODO: Support other encodings (e.g. ROS 1)
    if schema.encoding != 'ros2msg':
        error_msg = f'Unknown encoding type: {schema.encoding}'
        raise McapUnknownEncodingError(error_msg)

    cdr = CdrDecoder(message.data)
    msg_schema, schema_msgs = parse_ros2msg(schema)

    def decode_field(field_schema: dict, field_schemas: dict) -> dict:
        field = {}
        for field_name, field_dict in field_schema.items():
            if field_dict['field_type'] == Ros2MsgFieldType.PRIMITIVE:
                field[field_name] = cdr.parse(field_dict['data_type'])
            elif field_dict['field_type'] == Ros2MsgFieldType.ARRAY:
                field[field_name] = cdr.array(field_dict['data_type'], field_dict['length'])
            elif field_dict['field_type'] == Ros2MsgFieldType.SEQUENCE:
                field[field_name] = cdr.sequence(field_dict['data_type'])
            elif field_dict['field_type'] == Ros2MsgFieldType.COMPLEX:
                new_msg_schema = field_schemas[field_dict['data_type']]
                field[field_name] = decode_field(new_msg_schema, field_schemas)
            else:
                raise ValueError(f'Unknown field type: {field_dict["field_type"]}')
        return field

    return decode_field(msg_schema, schema_msgs)


class McapFileRandomAccessReader:
    """Class to efficiently get records from an MCAP file."""

    def __init__(self, file: BaseReader):
        """
        Initialize the MCAP reader.

        Args:
            file: The file to read from.
        """
        self._file = file
        self._version = McapRecordReader.read_magic_bytes(self._file)
        logger.debug(f'MCAP version: {self._version}')

        # Check magic bytes at the end of the file
        self._file.seek_from_end(MAGIC_BYTES_SIZE)
        mcap_version = McapRecordReader.read_magic_bytes(self._file)
        assert self._version == mcap_version

        # Check footer at the end of the file
        footer = self.get_footer()

        # Summary section start
        self._summary_start = footer.summary_start
        logger.debug(f'Summary start: {self._summary_start}')
        if self._summary_start == 0:
            error_msg = 'No summary section detected in MCAP'
            raise McapNoSummarySectionError(error_msg)

        # Summary offset section start
        self._summary_offset_start = footer.summary_offset_start
        logger.debug(f'Summary offset start: {self._summary_offset_start}')
        if self._summary_offset_start == 0:
            error_msg = 'No summary offset section detected in MCAP'
            raise McapNoSummaryIndexError(error_msg)

        # Load summary offsets
        self._summary_offset = {}
        Offset = namedtuple('Offset', ['group_start', 'group_length'])
        self._file.seek_from_start(self._summary_offset_start)
        while McapRecordReader.peek_record(self._file) == McapRecordType.SUMMARY_OFFSET:
            record = McapRecordReader.parse_summary_offset(self._file)
            self._summary_offset[record.group_opcode] = Offset(record.group_start, record.group_length)

    # Helpful Constructors

    @staticmethod
    def from_file(file_path: Path | str) -> 'McapFileRandomAccessReader':
        """
        Create a new MCAP reader from a file.
        """
        return McapFileRandomAccessReader(FileReader(file_path))


    @staticmethod
    def from_bytes(data: bytes) -> 'McapFileRandomAccessReader':
        """
        Create a new MCAP reader from a bytes object.
        """
        return McapFileRandomAccessReader(BytesReader(data))

    # Destructors

    def close(self) -> None:
        """Close the MCAP file and release all resources."""
        self._file.close()

    # Statistics Management

    def get_footer(self) -> FooterRecord:
        """Get the footer record from the MCAP file."""
        self._file.seek_from_end(FOOTER_SIZE + MAGIC_BYTES_SIZE)
        return McapRecordReader.parse_footer(self._file)

    def get_statistics(self) -> StatisticsRecord:
        """Get the statistics record from the MCAP file."""
        self._file.seek_from_start(self._summary_offset[McapRecordType.STATISTICS].group_start)
        return McapRecordReader.parse_statistics(self._file)

    def get_start_time(self) -> int:
        """
        Get the start time of the MCAP file in nanoseconds since epoch.
        """
        return self.get_statistics().message_start_time

    def get_end_time(self) -> int:
        """
        Get the end time of the MCAP file in nanoseconds since epoch.
        """
        return self.get_statistics().message_end_time

    def get_message_counts(self) -> dict[int, int]:
        """
        Get the number of messages in the MCAP file for each channel.

        Returns:
            A dictionary mapping channel IDs to the number of messages.
        """
        return self.get_statistics().channel_message_counts

    # Schema Management

    def get_schemas(self) -> dict[int, SchemaRecord]:
        """
        Get all schemas defined in the MCAP file.

        Returns:
            A dictionary mapping schema IDs to SchemaInfo objects.
        """
        self._file.seek_from_start(self._summary_offset[McapRecordType.SCHEMA].group_start)
        schemas = {}
        while McapRecordReader.peek_record(self._file) == McapRecordType.SCHEMA:
            schema = McapRecordReader.parse_schema(self._file)
            schemas[schema.id] = schema
        return schemas

    def get_schema(self, schema_id: int) -> SchemaRecord | None:
        """
        Get a schema by its ID.

        Args:
            schema_id: The ID of the schema.

        Returns:
            The schema or None if the schema does not exist.
        """
        return self.get_schemas().get(schema_id)

    # Channel Management

    def get_channel_id(self, topic: str) -> int | None:
        """
        Get the channel ID for a given topic.
        """
        return next((c.id for c in self.get_channels().values() if c.topic == topic), None)

    def get_channels(self) -> dict[int, ChannelRecord]:
        """
        Get all channels/topics in the MCAP file.

        Returns:
            A dictionary mapping channel IDs to channel information.
        """
        self._file.seek_from_start(self._summary_offset[McapRecordType.CHANNEL].group_start)
        channels = {}
        while McapRecordReader.peek_record(self._file) == McapRecordType.CHANNEL:
            channel = McapRecordReader.parse_channel(self._file)
            channels[channel.id] = channel
        return channels

    def get_channel(self, channel_id: int) -> ChannelRecord | None:
        """
        Get channel information by its ID.

        Args:
            channel_id: The ID of the channel.

        Returns:
            The channel information or None if the channel does not exist.
        """
        return self.get_channels().get(channel_id)

    def get_channel_schema(self, channel_id: int) -> SchemaRecord | None:
        """
        Get the schema for a given channel ID.

        Args:
            channel_id: The ID of the channel.

        Returns:
            The schema of the channel or None if the channel/schema does not exist.
        """
        channel = self.get_channel(channel_id)
        if channel is None:
            return None
        return self.get_schema(channel.schema_id)

    # Index Management

    def get_chunk_indexes(self, channel_id: int | None = None) -> list[ChunkIndexRecord]:
        """
        Get all chunk indexes from the MCAP file.

        Args:
            channel_id: The ID of the channel to get the chunk indexes for. If None, all chunk indexes are returned.

        Returns:
            A list of ChunkIndexRecord objects.
        """
        self._file.seek_from_start(self._summary_offset[McapRecordType.CHUNK_INDEX].group_start)
        chunk_indexes = []
        while McapRecordReader.peek_record(self._file) == McapRecordType.CHUNK_INDEX:
            chunk_index = McapRecordReader.parse_chunk_index(self._file)
            if channel_id is None or channel_id in chunk_index.message_index_offsets:
                chunk_indexes.append(chunk_index)
        return chunk_indexes

    def get_message_indexes(self, chunk_index: ChunkIndexRecord) -> dict[int, MessageIndexRecord]:
        """
        Get all message indexes from the MCAP file.

        Args:
            chunk_index: The chunk index to get the message indexes from.

        Returns:
            A list of MessageIndexRecord objects.
        """
        message_index = {}
        for channel_id, message_index_offset in chunk_index.message_index_offsets.items():
            self._file.seek_from_start(message_index_offset)
            message_index[channel_id] = McapRecordReader.parse_message_index(self._file)
        return message_index

    def get_message_index(self, chunk_index: ChunkIndexRecord, channel_id: int) -> MessageIndexRecord | None:
        """
        Get a message index for a given channel ID.

        Args:
            chunk_index: The chunk index to get the message indexes from.
            channel_id: The ID of the channel.

        Returns:
            A MessageIndexRecord object or None if the channel does not exist for the chunk.
        """
        return self.get_message_indexes(chunk_index).get(channel_id)

    def get_chunk(self, chunk_index: ChunkIndexRecord) -> ChunkRecord:
        """
        Get a chunk by its index.

        Args:
            chunk_index: The chunk index to get the chunk from.

        Returns:
            A ChunkRecord object.
        """
        self._file.seek_from_start(chunk_index.chunk_start_offset)
        return McapRecordReader.parse_chunk(self._file)

    def get_message_schema(self, message: MessageRecord) -> SchemaRecord:
        """
        Get the schema for a given message.

        Args:
            message: The message to get the schema for.

        Returns:
            The schema for the message.
        """
        return self.get_channel_schema(message.channel_id)

    # TODO: Low Priority
    # - Metadata Index
    # - Attachment Index

    # Message Access

    def get_topic_message(
        self,
        channel_id: int,
        timestamp: int,
    ) -> MessageRecord | None:
        """
        Get a message from a given channel in a given chunk at a given timestamp.

        Args:
            chunk_index: The chunk index to get the message from.
            channel_id: The ID of the channel.
            timestamp: The timestamp of the message.

        Returns:
            A MessageRecord object or None if the message does not exist.
        """
        chunk_indexes = self.get_chunk_indexes(channel_id)
        for chunk_index in chunk_indexes:
            if chunk_index.message_start_time <= timestamp <= chunk_index.message_end_time:
                # The message must be in the chunk based on the start and end times
                message_index = self.get_message_index(chunk_index, channel_id)
                if message_index is None:
                    return None

                # Make sure the timestamp is in the message index
                sorted_records = sorted(message_index.records, key=lambda x: x[0])
                offset = next((r[1] for r in sorted_records if r[0] == timestamp), None)
                if offset is None:
                    return None

                # Read data from chunk
                chunk = self.get_chunk(chunk_index)
                reader = BytesReader(decompress_chunk(chunk))
                reader.seek_from_start(offset)
                return McapRecordReader.parse_message(reader)
        return None

    def get_topic_messages(
        self,
        channel_id: int,
        start_timestamp: int | None = None,
        end_timestamp: int | None = None,
    ) -> Generator[MessageRecord, None, None]:
        """
        Get all messages from a given channel in a given chunk.

        Args:
            chunk_index: The chunk index to get the messages from.
            channel_id: The ID of the channel.
            start_timestamp: The start timestamp to filter by. If None, no filtering is done.
            end_timestamp: The end timestamp to filter by. If None, no filtering is done.

        Returns:
            A generator of MessageRecord objects.
        """
        chunk_indexes = self.get_chunk_indexes(channel_id)
        for chunk_index in sorted(chunk_indexes, key=lambda x: x.message_start_time):
            # Skip chunk that do not match the timestamp range
            if start_timestamp is not None and chunk_index.message_end_time < start_timestamp:
                continue
            if end_timestamp is not None and chunk_index.message_start_time > end_timestamp:
                continue

            # Get the message index for the chunk
            message_index = self.get_message_index(chunk_index, channel_id)
            if message_index is None:
                continue

            # Read all messages in the chunk
            chunk = self.get_chunk(chunk_index)
            reader = BytesReader(decompress_chunk(chunk))
            for timestamp, offset in sorted(message_index.records, key=lambda x: x[0]):
                # Skip messages that do not match the timestamp range
                if start_timestamp is not None and timestamp < start_timestamp:
                    continue
                if end_timestamp is not None and timestamp > end_timestamp:
                    continue

                # Read the message
                reader.seek_from_start(offset)
                yield McapRecordReader.parse_message(reader)


class McapFileSequentialReader:
    """Class to read messages from an MCAP file sequentially."""

    def __init__(self, file: BaseReader):
        """
        Initialize the MCAP file sequential reader.
        """
        logger.warning("Using SequentialReader, operations will be slow")

        self._file = file
        self._version = McapRecordReader.read_magic_bytes(self._file)
        logger.debug(f"MCAP version: {self._version}")

        # Read the footer for statistics and boundary information
        self._file.seek_from_end(MAGIC_BYTES_SIZE)
        mcap_version = McapRecordReader.read_magic_bytes(self._file)
        assert self._version == mcap_version

        # Caches for expensive operations
        self._schemas_cache: dict[int, SchemaRecord] | None = None
        self._channels_cache: dict[int, ChannelRecord] | None = None
        self._stats_cache: StatisticsRecord | None = None

    @staticmethod
    def from_file(file_path: Path | str) -> 'McapFileSequentialReader':
        """
        Create a new MCAP reader from a file.
        """
        return McapFileSequentialReader(FileReader(file_path))

    @staticmethod
    def from_bytes(data: bytes) -> 'McapFileSequentialReader':
        """
        Create a new MCAP reader from a bytes object.
        """
        return McapFileSequentialReader(BytesReader(data))

    # Internal helpers

    def _iterate_data_records(self) -> Generator[tuple[int, Any], None, None]:
        """Iterate over records in the data section of the file."""
        # Start after the magic bytes and header
        self._file.seek_from_start(MAGIC_BYTES_SIZE)
        _ = McapRecordReader.parse_header(self._file)

        while (record_type := McapRecordReader.peek_record(self._file)) != McapRecordType.DATA_END:
            yield record_type, McapRecordReader._parse_record(record_type, self._file)

    def _iterate_records(self) -> Generator[tuple[int, Any], None, None]:
        """Iterate over all records, decompressing chunks as needed."""
        for record_type, record in self._iterate_data_records():
            if record_type == McapRecordType.CHUNK:
                reader = BytesReader(decompress_chunk(record))
                for inner_type, inner_record in McapRecordReader.read_record(reader):
                    yield inner_type, inner_record
            else:
                yield record_type, record

    def _iterate_messages_from_chunk(
        self, chunk: ChunkRecord
    ) -> Generator[MessageRecord, None, None]:
        reader = BytesReader(decompress_chunk(chunk))
        for r_type, r in McapRecordReader.read_record(reader):
            if r_type == McapRecordType.MESSAGE:
                yield r

    def _iterate_messages(
        self,
        channel_id: int | None = None,
        start_timestamp: int | None = None,
        end_timestamp: int | None = None,
    ) -> Generator[MessageRecord, None, None]:
        """Iterate over message records with optional filtering."""
        for record_type, record in self._iterate_data_records():
            if record_type == McapRecordType.MESSAGE:
                if channel_id is not None and record.channel_id != channel_id:
                    continue
                if start_timestamp is not None and record.log_time < start_timestamp:
                    continue
                if end_timestamp is not None and record.log_time > end_timestamp:
                    continue
                yield record
            elif record_type == McapRecordType.CHUNK:
                if start_timestamp is not None and record.message_end_time < start_timestamp:
                    continue
                if end_timestamp is not None and record.message_start_time > end_timestamp:
                    continue
                for msg in self._iterate_messages_from_chunk(record):
                    if channel_id is not None and msg.channel_id != channel_id:
                        continue
                    if start_timestamp is not None and msg.log_time < start_timestamp:
                        continue
                    if end_timestamp is not None and msg.log_time > end_timestamp:
                        continue
                    yield msg

    # Resource management

    def close(self) -> None:
        self._file.close()

    def _build_cache(self) -> None:
        # Statistics
        message_start_time = None
        message_end_time = None
        channel_message_counts: dict[int, int] = {}
        schema_ids: set[int] = set()
        channel_ids: set[int] = set()
        attachment_count = 0
        metadata_count = 0
        chunk_count = 0

        # Iterate over all records to build the cache
        for record_type, record in self._iterate_records():
            if record_type == McapRecordType.SCHEMA:
                schema_ids.add(record.id)
                self._schemas_cache[record.id] = record
            elif record_type == McapRecordType.CHANNEL:
                channel_ids.add(record.id)
                self._channels_cache[record.id] = record
            elif record_type == McapRecordType.ATTACHMENT:
                attachment_count += 1
            elif record_type == McapRecordType.METADATA:
                metadata_count += 1
            elif record_type == McapRecordType.CHUNK:
                chunk_count += 1
            elif record_type == McapRecordType.MESSAGE:
                channel_message_counts[record.channel_id] = (
                    channel_message_counts.get(record.channel_id, 0) + 1
                )
                message_start_time = (
                    record.log_time
                    if message_start_time is None
                    else min(message_start_time, record.log_time)
                )
                message_end_time = (
                    record.log_time
                    if message_end_time is None
                    else max(message_end_time, record.log_time)
                )

        message_count = sum(channel_message_counts.values())
        self._stats_cache = StatisticsRecord(
            message_count,
            len(schema_ids),
            len(channel_ids),
            attachment_count,
            metadata_count,
            chunk_count,
            message_start_time or 0,
            message_end_time or 0,
            channel_message_counts,
        )

    # Statistics

    def get_statistics(self) -> StatisticsRecord:
        if self._stats_cache is None:
            self._stats_cache = self._build_cache()
        return self._stats_cache

    def get_start_time(self) -> int:
        return self.get_statistics().message_start_time

    def get_end_time(self) -> int:
        return self.get_statistics().message_end_time

    def get_message_counts(self) -> dict[int, int]:
        return self.get_statistics().channel_message_counts

    # Schema / channel helpers

    def get_schemas(self) -> dict[int, SchemaRecord]:
        if self._schemas_cache is None:
            self._schemas_cache = self._build_cache()
        return self._schemas_cache

    def get_schema(self, schema_id: int) -> SchemaRecord | None:
        return self.get_schemas().get(schema_id)

    def get_channels(self) -> dict[int, ChannelRecord]:
        if self._channels_cache is None:
            self._channels_cache = self._build_cache()
        return self._channels_cache

    def get_channel(self, channel_id: int) -> ChannelRecord | None:
        return self.get_channels().get(channel_id)

    def get_channel_id(self, topic: str) -> int | None:
        return next((c.id for c in self.get_channels().values() if c.topic == topic), None)

    def get_channel_schema(self, channel_id: int) -> SchemaRecord | None:
        channel = self.get_channel(channel_id)
        if channel is None:
            return None
        return self.get_schema(channel.schema_id)

    def get_message_schema(self, message: MessageRecord) -> SchemaRecord:
        return self.get_channel_schema(message.channel_id)

    # Message helpers

    def get_topic_message(
        self,
        channel_id: int,
        timestamp: int,
    ) -> MessageRecord | None:
        for msg in self._iterate_messages(channel_id, timestamp, timestamp):
            if msg.log_time == timestamp:
                return msg
        return None

    def get_topic_messages(
        self,
        channel_id: int,
        start_timestamp: int | None = None,
        end_timestamp: int | None = None,
    ) -> Generator[MessageRecord, None, None]:
        yield from self._iterate_messages(channel_id, start_timestamp, end_timestamp)


class McapFileReaderFactory:
    """Factory to create a McapFileSequentialReader or McapFileRandomAccessReader."""

    @staticmethod
    def from_file(file_path: Path | str) -> McapFileSequentialReader | McapFileRandomAccessReader:
        """Create a new MCAP reader from a file."""
        try:
            # Try to create a random access reader first
            return McapFileRandomAccessReader.from_file(file_path)
        except McapNoSummarySectionError:
            # If no summary section exists, fall back to sequential reader
            logger.warning('No summary section exists in MCAP, falling back to sequential reader')
            return McapFileSequentialReader.from_file(file_path)
        except McapNoSummaryIndexError:
            # If no summary index exists, fall back to sequential reader
            logger.warning('No summary index exists in MCAP, falling back to sequential reader')
            return McapFileSequentialReader.from_file(file_path)

    @staticmethod
    def from_bytes(data: bytes) -> McapFileSequentialReader | McapFileRandomAccessReader:
        """Create a new MCAP reader from a bytes object."""
        try:
            # Try to create a random access reader first
            return McapFileRandomAccessReader.from_bytes(data)
        except McapNoSummarySectionError:
            # If no summary section exists, fall back to sequential reader
            logger.warning('No summary section exists in MCAP, falling back to sequential reader')
            return McapFileSequentialReader.from_bytes(data)
        except McapNoSummaryIndexError:
            # If no summary index exists, fall back to sequential reader
            logger.warning('No summary index exists in MCAP, falling back to sequential reader')
            return McapFileSequentialReader.from_bytes(data)


class McapIndexBuilder:
    """Build a summary index for a sequential MCAP file."""

    @classmethod
    def build(cls, reader: McapFileSequentialReader) -> McapFileRandomAccessReader:
        """Append a summary section to the file and return a random access reader."""
        if not isinstance(reader._file, FileReader):
            raise ValueError("reader must be file based")

        file_path = reader._file._file_path
        reader_file = FileReader(file_path)
        reader_file.seek_from_start(MAGIC_BYTES_SIZE)
        McapRecordReader.parse_header(reader_file)

        schemas: list[SchemaRecord] = []
        channels: list[ChannelRecord] = []
        chunk_infos: list[dict] = []
        message_counts: dict[int, int] = {}
        first_message_time: int | None = None
        last_message_time: int | None = None
        attachment_count = 0
        metadata_count = 0

        # Walk the data section collecting records and building message indices
        while McapRecordReader.peek_record(reader_file) != McapRecordType.DATA_END:
            chunk_start = reader_file.tell()
            record_type = McapRecordReader.peek_record(reader_file)
            if record_type == McapRecordType.SCHEMA:
                record = McapRecordReader.parse_schema(reader_file)
                if record:
                    schemas.append(record)
                continue
            if record_type == McapRecordType.CHANNEL:
                channels.append(McapRecordReader.parse_channel(reader_file))
                continue
            if record_type == McapRecordType.ATTACHMENT:
                _ = McapRecordReader.parse_attachment(reader_file)
                attachment_count += 1
                continue
            if record_type == McapRecordType.METADATA:
                _ = McapRecordReader.parse_metadata(reader_file)
                metadata_count += 1
                continue
            if record_type != McapRecordType.CHUNK:
                # skip unknown or unsupported record types
                _ = next(McapRecordReader.read_record(reader_file))
                continue

            chunk_record = McapRecordReader.parse_chunk(reader_file)
            chunk_end = reader_file.tell()
            chunk_reader = BytesReader(decompress_chunk(chunk_record))
            per_channel_index: defaultdict[int, list[tuple[int, int]]] = defaultdict(list)

            while (inner_type := McapRecordReader.peek_record(chunk_reader)) != 0:
                position = chunk_reader.tell()
                if inner_type != McapRecordType.MESSAGE:
                    _ = next(McapRecordReader.read_record(chunk_reader))
                    continue

                msg = McapRecordReader.parse_message(chunk_reader)
                per_channel_index[msg.channel_id].append((msg.log_time, position))
                message_counts[msg.channel_id] = message_counts.get(msg.channel_id, 0) + 1
                first_message_time = (
                    msg.log_time if first_message_time is None else min(first_message_time, msg.log_time)
                )
                last_message_time = (
                    msg.log_time if last_message_time is None else max(last_message_time, msg.log_time)
                )

            index_writer = BytesWriter()
            index_offsets: dict[int, int] = {}
            for channel_id, records in per_channel_index.items():
                index_offsets[channel_id] = index_writer.size()
                McapRecordWriter.write_message_index(index_writer, MessageIndexRecord(channel_id, records))

            chunk_infos.append({
                "record": chunk_record,
                "start_offset": chunk_start,
                "length": chunk_end - chunk_start,
                "index_bytes": index_writer.as_bytes(),
                "index_length": index_writer.size(),
                "index_offsets": index_offsets,
            })

        McapRecordReader.parse_data_end(reader_file)
        reader_file.close()

        schema_writer = BytesWriter()
        for schema in schemas:
            McapRecordWriter.write_schema(schema_writer, schema)
        schema_bytes = schema_writer.as_bytes()

        channel_writer = BytesWriter()
        for channel in channels:
            McapRecordWriter.write_channel(channel_writer, channel)
        channel_bytes = channel_writer.as_bytes()

        summary_start = Path(file_path).stat().st_size - FOOTER_SIZE - MAGIC_BYTES_SIZE

        offset = summary_start + len(schema_bytes) + len(channel_bytes)
        for info in chunk_infos:
            for channel_id, local_offset in info["index_offsets"].items():
                info["index_offsets"][channel_id] = offset + local_offset
            offset += len(info["index_bytes"])

        message_index_bytes = b"".join(info["index_bytes"] for info in chunk_infos)

        chunk_index_writer = BytesWriter()
        for info in chunk_infos:
            chunk_record = info["record"]
            McapRecordWriter.write_chunk_index(
                chunk_index_writer,
                ChunkIndexRecord(
                    chunk_record.message_start_time,
                    chunk_record.message_end_time,
                    info["start_offset"],
                    info["length"],
                    info["index_offsets"],
                    info["index_length"],
                    chunk_record.compression,
                    len(chunk_record.records),
                    chunk_record.uncompressed_size,
                ),
            )
        chunk_index_bytes = chunk_index_writer.as_bytes()

        statistics_record = StatisticsRecord(
            sum(message_counts.values()),
            len(schemas),
            len(channels),
            attachment_count,
            metadata_count,
            len(chunk_infos),
            first_message_time or 0,
            last_message_time or 0,
            message_counts,
        )
        statistics_writer = BytesWriter()
        McapRecordWriter.write_statistics(statistics_writer, statistics_record)
        statistics_bytes = statistics_writer.as_bytes()

        sections = [
            (McapRecordType.SCHEMA, schema_bytes),
            (McapRecordType.CHANNEL, channel_bytes),
            (McapRecordType.MESSAGE_INDEX, message_index_bytes),
            (McapRecordType.CHUNK_INDEX, chunk_index_bytes),
            (McapRecordType.STATISTICS, statistics_bytes),
        ]

        offsets = []
        current = summary_start
        for code, data in sections:
            offsets.append((code, current, len(data)))
            current += len(data)

        summary_offset_writer = BytesWriter()
        for code, start, length in offsets:
            McapRecordWriter.write_summary_offset(
                summary_offset_writer, SummaryOffsetRecord(code, start, length)
            )
        summary_offset_bytes = summary_offset_writer.as_bytes()

        footer_writer = BytesWriter()
        McapRecordWriter.write_footer(footer_writer, FooterRecord(summary_start, current, 0))
        footer_bytes = footer_writer.as_bytes()

        magic_writer = BytesWriter()
        McapRecordWriter.write_magic_bytes(magic_writer)
        magic_bytes = magic_writer.as_bytes()

        writer = FileWriter(file_path, "r+b")
        writer._file.seek(summary_start)
        writer._file.truncate()
        writer.write(schema_bytes)
        writer.write(channel_bytes)
        writer.write(message_index_bytes)
        writer.write(chunk_index_bytes)
        writer.write(statistics_bytes)
        writer.write(summary_offset_bytes)
        writer.write(footer_bytes)
        writer.write(magic_bytes)
        writer.close()

        return McapFileRandomAccessReader.from_file(file_path)


class McapReader:
    """High-level Mcap reader class that exposes an opinionated interface."""

    # TODO: Create base class for sequential and random access readers
    def __init__(self, reader: McapFileSequentialReader | McapFileRandomAccessReader):
        """
        Initialize the MCAP reader.

        Args:
            reader: The reader to read from.
        """
        self._reader = reader

    @staticmethod
    def from_file(file_path: Path | str) -> 'McapReader':
        """
        Create a new MCAP reader from a file.
        """
        return McapReader(McapFileReaderFactory.from_file(file_path))

    @staticmethod
    def from_bytes(data: bytes) -> 'McapReader':
        """
        Create a new MCAP reader from a bytes object.
        """
        return McapReader(McapFileReaderFactory.from_bytes(data))

    def get_topics(self) -> list[str]:
        """Get all topics in the MCAP file."""
        return [c.topic for c in self._reader.get_channels().values()]

    def get_start_time(self) -> float:
        """Get the start time of the MCAP file."""
        return self._reader.get_start_time()

    def get_end_time(self) -> float:
        """Get the end time of the MCAP file."""
        return self._reader.get_end_time()

    def get_message_counts(self) -> dict[int, int]:
        """Get the number of messages in the MCAP file for each topic."""
        return self._reader.get_message_counts()

    # TODO: Make interface nicer

    def messages(
        self,
        topic: str,
        start_time: float | None = None,
        end_time: float | None = None,
    ) -> Generator[DecodedMessage, None, None]:
        """
        Iterate over messages in the MCAP file.

        Args:
            topic: Topic to filter by.
            start_time: Start time to filter by. If None, start from the beginning of the file.
            end_time: End time to filter by. If None, read to the end of the file.

        Returns:
            An iterator over DecodedMessage objects.
        """
        channel_id = self._reader.get_channel_id(topic)
        for message in self._reader.get_topic_messages(channel_id, start_time, end_time):
            yield DecodedMessage(
                message.channel_id,
                message.sequence,
                message.log_time,
                message.publish_time,
                decode_message(message, self._reader.get_message_schema(message))
            )


if __name__ == '__main__':
    import json
    reader = McapReader.from_file(Path('/pybag/mcaps/pose_with_covariance.mcap'))
    for msg in reader.messages(topic='/pose_with_covariance'):
        print(json.dumps(msg.data, indent=4, sort_keys=True))<|MERGE_RESOLUTION|>--- conflicted
+++ resolved
@@ -1,22 +1,13 @@
 import logging
-<<<<<<< HEAD
 from collections import defaultdict, namedtuple
-=======
-from collections import namedtuple
->>>>>>> fb0294a0
 from collections.abc import Generator
 from dataclasses import dataclass
 from pathlib import Path
 from typing import Any
 
-<<<<<<< HEAD
-from pybag.encoding.cdr import CdrParser
+from pybag.encoding.cdr import CdrDecoder
 from pybag.io.raw_reader import BaseReader, BytesReader, FileReader
 from pybag.io.raw_writer import BytesWriter, FileWriter
-=======
-from pybag.encoding.cdr import CdrDecoder
-from pybag.io.raw_reader import BaseReader, BytesReader, FileReader
->>>>>>> fb0294a0
 from pybag.mcap.record_reader import (
     FOOTER_SIZE,
     MAGIC_BYTES_SIZE,
@@ -31,12 +22,8 @@
     MessageIndexRecord,
     MessageRecord,
     SchemaRecord,
-<<<<<<< HEAD
     StatisticsRecord,
     SummaryOffsetRecord
-=======
-    StatisticsRecord
->>>>>>> fb0294a0
 )
 from pybag.schema.ros2msg import Ros2MsgFieldType, parse_ros2msg
 
