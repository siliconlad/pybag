import logging
import struct
import zlib
from abc import ABC, abstractmethod
from typing import Any, Callable, Literal

import lz4.frame
import zstandard as zstd

from pybag import __version__
from pybag.io.raw_writer import BaseWriter, BytesWriter, CrcWriter
from pybag.mcap.records import (
    AttachmentIndexRecord,
    AttachmentRecord,
    ChannelRecord,
    ChunkIndexRecord,
    ChunkRecord,
    DataEndRecord,
    FooterRecord,
    HeaderRecord,
    MessageIndexRecord,
    MessageRecord,
    MetadataIndexRecord,
    MetadataRecord,
    RecordType,
    SchemaRecord,
    StatisticsRecord,
    SummaryOffsetRecord
)

# Footer payload size: 8 bytes summary_start + 8 bytes summary_offset_start + 4 bytes summary_crc
FOOTER_PAYLOAD_SIZE = 20


class McapRecordWriter:
    """Utilities for writing MCAP records."""

    @classmethod
    def write_magic_bytes(cls, writer: BaseWriter, version: str = "0") -> int:
        """Write the MCAP magic bytes."""
        magic = b"\x89MCAP" + version.encode() + b"\r\n"
        return writer.write(magic)

    # Primitive encoders -------------------------------------------------

    @classmethod
    def _encode_uint8(cls, value: int) -> bytes:
        return struct.pack("<B", value)

    @classmethod
    def _encode_uint16(cls, value: int) -> bytes:
        return struct.pack("<H", value)

    @classmethod
    def _encode_uint32(cls, value: int) -> bytes:
        return struct.pack("<I", value)

    @classmethod
    def _encode_uint64(cls, value: int) -> bytes:
        return struct.pack("<Q", value)

    @classmethod
    def _encode_timestamp(cls, value: int) -> bytes:
        return cls._encode_uint64(value)

    @classmethod
    def _encode_record_type(cls, value: int) -> bytes:
        return cls._encode_uint8(value)

    @classmethod
    def _encode_string(cls, value: str) -> bytes:
        encoded = value.encode()
        return cls._encode_uint32(len(encoded)) + encoded

    # Container encoders -------------------------------------------------

    @classmethod
    def _encode_tuple(cls, data: tuple, first_type: str, second_type: str) -> bytes:
        first_value, second_value = data
        first_value_encoded = getattr(cls, f'_encode_{first_type}')(first_value)
        second_value_encoded = getattr(cls, f'_encode_{second_type}')(second_value)
        return first_value_encoded + second_value_encoded

    @classmethod
    def _encode_map(cls, data: dict, key_type: str, value_type: str) -> bytes:
        parts: list[bytes] = []
        for k, v in data.items():
            parts.append(getattr(cls, f'_encode_{key_type}')(k))
            parts.append(getattr(cls, f'_encode_{value_type}')(v))
        payload = b"".join(parts)
        return cls._encode_uint32(len(payload)) + payload

    @classmethod
    def _encode_array(cls, data: list, array_type_parser: Callable[[Any], bytes]) -> bytes:
        parts = [array_type_parser(v) for v in data]
        payload = b"".join(parts)
        return cls._encode_uint32(len(payload)) + payload

    # MCAP Record Writers -----------------------------------------------

    @classmethod
    def _write_record(cls, writer: BaseWriter, record_type: int, payload: bytes) -> None:
        writer.write(cls._encode_record_type(record_type))
        writer.write(cls._encode_uint64(len(payload)))
        writer.write(payload)

    @classmethod
    def write_header(cls, writer: BaseWriter, record: HeaderRecord) -> None:
        payload = (
              cls._encode_string(record.profile)
            + cls._encode_string(record.library)
        )
        cls._write_record(writer, RecordType.HEADER, payload)


    @classmethod
    def write_footer(cls, writer: BaseWriter, record: FooterRecord) -> None:
        payload = (
              cls._encode_uint64(record.summary_start)
            + cls._encode_uint64(record.summary_offset_start)
            + cls._encode_uint32(record.summary_crc)
        )
        cls._write_record(writer, RecordType.FOOTER, payload)

    @classmethod
    def write_schema(cls, writer: BaseWriter, record: SchemaRecord) -> None:
        payload = (
              cls._encode_uint16(record.id)
            + cls._encode_string(record.name)
            + cls._encode_string(record.encoding)
            + cls._encode_uint32(len(record.data))
            + record.data  # just bytes
        )
        cls._write_record(writer, RecordType.SCHEMA, payload)

    @classmethod
    def write_channel(cls, writer: BaseWriter, record: ChannelRecord) -> None:
        payload = (
              cls._encode_uint16(record.id)
            + cls._encode_uint16(record.schema_id)
            + cls._encode_string(record.topic)
            + cls._encode_string(record.message_encoding)
            + cls._encode_map(record.metadata, "string", "string")
        )
        cls._write_record(writer, RecordType.CHANNEL, payload)


    @classmethod
    def write_message(cls, writer: BaseWriter, record: MessageRecord) -> None:
        payload = (
              cls._encode_uint16(record.channel_id)
            + cls._encode_uint32(record.sequence)
            + cls._encode_timestamp(record.log_time)
            + cls._encode_timestamp(record.publish_time)
            + record.data
        )
        cls._write_record(writer, RecordType.MESSAGE, payload)

    @classmethod
    def write_chunk(cls, writer: BaseWriter, record: ChunkRecord) -> None:
        payload = (
              cls._encode_timestamp(record.message_start_time)
            + cls._encode_timestamp(record.message_end_time)
            + cls._encode_uint64(record.uncompressed_size)
            + cls._encode_uint32(record.uncompressed_crc)
            + cls._encode_string(record.compression)
            + cls._encode_uint64(len(record.records))
            + record.records
        )
        cls._write_record(writer, RecordType.CHUNK, payload)


    @classmethod
    def write_message_index(cls, writer: BaseWriter, record: MessageIndexRecord) -> None:
        payload = (
              cls._encode_uint16(record.channel_id)
            + cls._encode_array(record.records, lambda x: cls._encode_tuple(x, "timestamp", "uint64"))
        )
        cls._write_record(writer, RecordType.MESSAGE_INDEX, payload)

    @classmethod
    def write_chunk_index(cls, writer: BaseWriter, record: ChunkIndexRecord) -> None:
        payload = (
              cls._encode_timestamp(record.message_start_time)
            + cls._encode_timestamp(record.message_end_time)
            + cls._encode_uint64(record.chunk_start_offset)
            + cls._encode_uint64(record.chunk_length)
            + cls._encode_map(record.message_index_offsets, "uint16", "uint64")
            + cls._encode_uint64(record.message_index_length)
            + cls._encode_string(record.compression)
            + cls._encode_uint64(record.compressed_size)
            + cls._encode_uint64(record.uncompressed_size)
        )
        cls._write_record(writer, RecordType.CHUNK_INDEX, payload)

    @classmethod
    def write_attachment(cls, writer: BaseWriter, record: AttachmentRecord) -> None:
        payload = (
              cls._encode_timestamp(record.log_time)
            + cls._encode_timestamp(record.create_time)
            + cls._encode_string(record.name)
            + cls._encode_string(record.media_type)
            + cls._encode_uint64(len(record.data))
            + record.data
            + cls._encode_uint32(record.crc)
        )
        cls._write_record(writer, RecordType.ATTACHMENT, payload)

    @classmethod
    def write_metadata(cls, writer: BaseWriter, record: MetadataRecord) -> None:
        payload = (
              cls._encode_string(record.name)
            + cls._encode_map(record.metadata, "string", "string")
        )
        cls._write_record(writer, RecordType.METADATA, payload)

    @classmethod
    def write_data_end(cls, writer: BaseWriter, record: DataEndRecord) -> None:
        payload = cls._encode_uint32(record.data_section_crc)
        cls._write_record(writer, RecordType.DATA_END, payload)

    @classmethod
    def write_attachment_index(cls, writer: BaseWriter, record: AttachmentIndexRecord) -> None:
        payload = (
              cls._encode_uint64(record.offset)
            + cls._encode_uint64(record.length)
            + cls._encode_timestamp(record.log_time)
            + cls._encode_timestamp(record.create_time)
            + cls._encode_uint64(record.data_size)
            + cls._encode_string(record.name)
            + cls._encode_string(record.media_type)
        )
        cls._write_record(writer, RecordType.ATTACHMENT_INDEX, payload)

    @classmethod
    def write_metadata_index(cls, writer: BaseWriter, record: MetadataIndexRecord) -> None:
        payload = (
              cls._encode_uint64(record.offset)
            + cls._encode_uint64(record.length)
            + cls._encode_string(record.name)
        )
        cls._write_record(writer, RecordType.METADATA_INDEX, payload)

    @classmethod
    def write_statistics(cls, writer: BaseWriter, record: StatisticsRecord) -> None:
        payload = (
              cls._encode_uint64(record.message_count)
            + cls._encode_uint16(record.schema_count)
            + cls._encode_uint32(record.channel_count)
            + cls._encode_uint32(record.attachment_count)
            + cls._encode_uint32(record.metadata_count)
            + cls._encode_uint32(record.chunk_count)
            + cls._encode_timestamp(record.message_start_time)
            + cls._encode_timestamp(record.message_end_time)
            + cls._encode_map(record.channel_message_counts, "uint16", "uint64")
        )
        cls._write_record(writer, RecordType.STATISTICS, payload)

    @classmethod
    def write_summary_offset(cls, writer: BaseWriter, record: SummaryOffsetRecord) -> None:
        payload = (
              cls._encode_uint8(record.group_opcode)
            + cls._encode_uint64(record.group_start)
            + cls._encode_uint64(record.group_length)
        )
        cls._write_record(writer, RecordType.SUMMARY_OFFSET, payload)


# Low-level MCAP Writer Classes ------------------------------------------


class BaseMcapRecordWriter(ABC):
    """Abstract base class for low-level MCAP record writers.

    Low-level writers accept pre-constructed MCAP record dataclasses and handle
    binary serialization, chunking, compression, and summary section management.
    """

    @abstractmethod
    def write_schema(self, schema: SchemaRecord) -> None:
        """Write a schema record to the MCAP file.

        Args:
            schema: The schema record to write.
        """
        ...  # pragma: no cover

    @abstractmethod
    def write_channel(self, channel: ChannelRecord) -> None:
        """Write a channel record to the MCAP file.

        Args:
            channel: The channel record to write.
        """
        ...  # pragma: no cover

    @abstractmethod
    def write_message(self, message: MessageRecord) -> None:
        """Write a message record to the MCAP file.

        Args:
            message: The message record to write.
        """
        ...  # pragma: no cover

    @abstractmethod
    def write_attachment(self, attachment: AttachmentRecord) -> None:
        """Write an attachment record to the MCAP file.

        Args:
            attachment: The attachment record to write.
        """
        ...  # pragma: no cover

    @abstractmethod
    def write_metadata(self, metadata: MetadataRecord) -> None:
        """Write a metadata record to the MCAP file.

        Args:
            metadata: The metadata record to write.
        """
        ...  # pragma: no cover

    @abstractmethod
    def close(self) -> None:
        """Finalize the MCAP file by writing summary section and footer."""
        ...  # pragma: no cover

    @abstractmethod
    def flush_chunk(self) -> None:
        """Flush the current chunk if applicable.

        For chunked writers, this forces the current chunk to be written even if
        it hasn't reached the size threshold. For non-chunked writers, this is a no-op.
        """
        ...  # pragma: no cover

    @abstractmethod
    def __enter__(self) -> 'BaseMcapRecordWriter':
        """Context manager entry."""
        ...  # pragma: no cover

    @abstractmethod
    def __exit__(self, exc_type, exc, tb) -> None:
        """Context manager exit."""
        ...  # pragma: no cover

    def _write_summary_section(
        self,
        writer: CrcWriter,
        schema_records: list[SchemaRecord] | None = None,
        channel_records: list[ChannelRecord] | None = None,
        statistics_record: StatisticsRecord | None = None,
        chunk_indexes: list[ChunkIndexRecord] | None = None,
        attachment_indexes: list[AttachmentIndexRecord] | None = None,
        metadata_indexes: list[MetadataIndexRecord] | None = None
    ) -> tuple[int, int]:
        """Write the summary section and return (summary_start, summary_offset_start).

        Args:
            chunk_indexes: Optional list of chunk index records (for chunked writers).
            attachment_indexes: Optional list of attachment index records.
            metadata_indexes: Optional list of metadata index records.

        Returns:
            Tuple of (summary_start, summary_offset_start) positions.
        """
        # Start summary section
        summary_start = writer.tell()
        writer.clear_crc()

        # Write schema records to summary
        schema_group_start = summary_start
        if schema_records:
            for record in schema_records:
                McapRecordWriter.write_schema(writer, record)
        schema_group_length = writer.tell() - schema_group_start

        # Write channel records to summary
        channel_group_start = writer.tell()
        if channel_records:
            for record in channel_records:
                McapRecordWriter.write_channel(writer, record)
        channel_group_length = writer.tell() - channel_group_start

        # Write attachment index records to summary
        attachment_index_group_start = writer.tell()
        if attachment_indexes:
            for record in attachment_indexes:
                McapRecordWriter.write_attachment_index(writer, record)
        attachment_index_group_length = writer.tell() - attachment_index_group_start

        # Write metadata index records to summary
        metadata_index_group_start = writer.tell()
        if metadata_indexes:
            for record in metadata_indexes:
                McapRecordWriter.write_metadata_index(writer, record)
        metadata_index_group_length = writer.tell() - metadata_index_group_start

        # Write chunk index records to summary (only for chunked writers)
        chunk_index_group_start = writer.tell()
        if chunk_indexes:
            for record in chunk_indexes:
                McapRecordWriter.write_chunk_index(writer, record)
        chunk_index_group_length = writer.tell() - chunk_index_group_start

        # Write statistics record
        statistics_group_start = writer.tell()
        if statistics_record is not None:
            McapRecordWriter.write_statistics(writer, statistics_record)
        statistics_group_length = writer.tell() - statistics_group_start

        # Write summary offsets
        summary_offset_start = writer.tell()
        if schema_group_length > 0:
            McapRecordWriter.write_summary_offset(
                writer,
                SummaryOffsetRecord(
                    group_opcode=RecordType.SCHEMA,
                    group_start=schema_group_start,
                    group_length=schema_group_length,
                ),
            )
        if channel_group_length > 0:
            McapRecordWriter.write_summary_offset(
                writer,
                SummaryOffsetRecord(
                    group_opcode=RecordType.CHANNEL,
                    group_start=channel_group_start,
                    group_length=channel_group_length,
                ),
            )
        if attachment_index_group_length > 0:
            McapRecordWriter.write_summary_offset(
                writer,
                SummaryOffsetRecord(
                    group_opcode=RecordType.ATTACHMENT_INDEX,
                    group_start=attachment_index_group_start,
                    group_length=attachment_index_group_length,
                ),
            )
        if metadata_index_group_length > 0:
            McapRecordWriter.write_summary_offset(
                writer,
                SummaryOffsetRecord(
                    group_opcode=RecordType.METADATA_INDEX,
                    group_start=metadata_index_group_start,
                    group_length=metadata_index_group_length,
                ),
            )
        if chunk_index_group_length > 0:
            McapRecordWriter.write_summary_offset(
                writer,
                SummaryOffsetRecord(
                    group_opcode=RecordType.CHUNK_INDEX,
                    group_start=chunk_index_group_start,
                    group_length=chunk_index_group_length,
                ),
            )
        if statistics_group_length > 0:
            McapRecordWriter.write_summary_offset(
                writer,
                SummaryOffsetRecord(
                    group_opcode=RecordType.STATISTICS,
                    group_start=statistics_group_start,
                    group_length=statistics_group_length,
                ),
            )

        return summary_start, summary_offset_start


class McapNonChunkedWriter(BaseMcapRecordWriter):
    """Low-level MCAP writer for non-chunked files.

    Writes schemas, channels, and messages directly to the data section without
    chunking. Tracks all records and statistics for the summary section.
    """

    def __init__(self, writer: BaseWriter, *, profile: str = "ros2") -> None:
        """Initialize a non-chunked MCAP writer.

        Args:
            writer: The underlying writer to write binary data to.
            profile: The MCAP profile to use (default: "ros2").
        """
        self._writer = CrcWriter(writer)
        self._profile = profile

        # Tracking for summary section
        self._schema_records: dict[int, SchemaRecord] = {}
        self._channel_records: dict[int, ChannelRecord] = {}
        self._attachment_indexes: list[AttachmentIndexRecord] = []
        self._metadata_indexes: list[MetadataIndexRecord] = []

        # Statistics tracking
        self._message_count = 0
        self._chunk_count = 0
        self._attachment_count = 0
        self._metadata_count = 0
        self._message_start_time: int | None = None
        self._message_end_time: int | None = None
        self._channel_message_counts: dict[int, int] = {}

        # Write file header
        McapRecordWriter.write_magic_bytes(self._writer)
        header = HeaderRecord(profile=profile, library=f"pybag {__version__}")
        McapRecordWriter.write_header(self._writer, header)

    def __enter__(self) -> 'McapNonChunkedWriter':
        return self

    def __exit__(self, exc_type, exc, tb) -> None:
        self.close()

    def write_schema(self, schema: SchemaRecord) -> None:
        """Write a schema record immediately to the data section."""
        McapRecordWriter.write_schema(self._writer, schema)
        if schema.id in self._schema_records:
            logging.warning(f'Schema (id {schema.id}) already written to file')
        else:
            self._schema_records[schema.id] = schema

    def write_channel(self, channel: ChannelRecord) -> None:
        """Write a channel record immediately to the data section."""
        McapRecordWriter.write_channel(self._writer, channel)
        if channel.id in self._channel_records:
            logging.warning(f'Channel (id {channel.id}) already written to file')
        else:
            self._channel_records[channel.id] = channel
            self._channel_message_counts[channel.id] = 0

    def write_message(self, message: MessageRecord) -> None:
        """Write a message record immediately to the data section."""
        McapRecordWriter.write_message(self._writer, message)

        # Update statistics
        self._message_count += 1
        self._channel_message_counts[message.channel_id] += 1
        self._message_start_time = min(
            self._message_start_time or message.log_time,
            message.log_time
        )
        self._message_end_time = max(
            self._message_end_time or message.log_time,
            message.log_time
        )

<<<<<<< HEAD
    def flush_chunk(self) -> None:
        """No-op for non-chunked writer."""
        pass
=======
    def write_attachment(self, attachment: AttachmentRecord) -> None:
        """Write an attachment record immediately to the data section."""
        offset = self._writer.tell()
        McapRecordWriter.write_attachment(self._writer, attachment)
        length = self._writer.tell() - offset

        # Track attachment index for summary
        self._attachment_indexes.append(
            AttachmentIndexRecord(
                offset=offset,
                length=length,
                log_time=attachment.log_time,
                create_time=attachment.create_time,
                data_size=len(attachment.data),
                name=attachment.name,
                media_type=attachment.media_type,
            )
        )
        self._attachment_count += 1

    def write_metadata(self, metadata: MetadataRecord) -> None:
        """Write a metadata record immediately to the data section."""
        offset = self._writer.tell()
        McapRecordWriter.write_metadata(self._writer, metadata)
        length = self._writer.tell() - offset

        # Track metadata index for summary
        self._metadata_indexes.append(
            MetadataIndexRecord(
                offset=offset,
                length=length,
                name=metadata.name,
            )
        )
        self._metadata_count += 1
>>>>>>> 543acfe5

    def close(self) -> None:
        """Finalize the file by writing summary section and footer."""
        # Write DataEnd record
        data_end = DataEndRecord(data_section_crc=self._writer.get_crc())
        McapRecordWriter.write_data_end(self._writer, data_end)

        # Write summary section using shared helper
        summary_start, summary_offset_start = self._write_summary_section(
            self._writer,
            schema_records=list(self._schema_records.values()),
            channel_records=list(self._channel_records.values()),
            statistics_record=StatisticsRecord(
                message_count=self._message_count,
                schema_count=len(self._schema_records),
                channel_count=len(self._channel_records),
                attachment_count=self._attachment_count,
                metadata_count=self._metadata_count,
                chunk_count=self._chunk_count,
                message_start_time=self._message_start_time or 0,
                message_end_time=self._message_end_time or 0,
                channel_message_counts=self._channel_message_counts,
            ),
            attachment_indexes=self._attachment_indexes,
            metadata_indexes=self._metadata_indexes
        )

        # Write footer record manually for CRC calculation
        self._writer.write(McapRecordWriter._encode_record_type(RecordType.FOOTER))
        self._writer.write(McapRecordWriter._encode_uint64(FOOTER_PAYLOAD_SIZE))
        self._writer.write(McapRecordWriter._encode_uint64(summary_start))
        self._writer.write(McapRecordWriter._encode_uint64(summary_offset_start))
        self._writer.write(McapRecordWriter._encode_uint32(self._writer.get_crc()))

        # Write magic bytes again
        McapRecordWriter.write_magic_bytes(self._writer)

        # Close the underlying writer
        self._writer.close()


class McapChunkedWriter(BaseMcapRecordWriter):
    """Low-level MCAP writer for chunked files with compression.

    Writes schemas and channels directly to the file, but accumulates messages
    in chunks. When a chunk reaches the size threshold, it is compressed and
    written along with message indexes.
    """

    def __init__(
        self,
        writer: BaseWriter,
        *,
        chunk_size: int,
        chunk_compression: Literal["lz4", "zstd"] | None = None,
        profile: str = "ros2",
    ) -> None:
        """Initialize a chunked MCAP writer.

        Args:
            writer: The underlying writer to write binary data to.
            chunk_size: The size threshold for flushing chunks (in bytes).
            chunk_compression: Compression algorithm ("lz4" or "zstd").
            profile: The MCAP profile to use (default: "ros2").
        """
        self._writer = CrcWriter(writer)
        self._profile = profile
        self._chunk_size = chunk_size
        self._chunk_compression = chunk_compression or ""
        self._compress_chunk = self._create_chunk_compressor()

        # Tracking for summary section
        self._schema_records: dict[int, SchemaRecord] = {}
        self._channel_records: dict[ int, ChannelRecord] = {}
        self._chunk_indexes: list[ChunkIndexRecord] = []
        self._attachment_indexes: list[AttachmentIndexRecord] = []
        self._metadata_indexes: list[MetadataIndexRecord] = []

        # Statistics tracking
        self._message_count = 0
        self._chunk_count = 0
        self._attachment_count = 0
        self._metadata_count = 0
        self._message_start_time: int | None = None
        self._message_end_time: int | None = None
        self._channel_message_counts: dict[int, int] = {}

        # Current chunk buffering
        self._current_chunk_buffer: BytesWriter = BytesWriter()
        self._current_chunk_start_time: int | None = None
        self._current_chunk_end_time: int | None = None
        self._current_message_index: dict[int, list[tuple[int, int]]] = {}

        # Write file header
        McapRecordWriter.write_magic_bytes(self._writer)
        header = HeaderRecord(profile=profile, library=f"pybag {__version__}")
        McapRecordWriter.write_header(self._writer, header)

    def __enter__(self) -> 'McapChunkedWriter':
        return self

    def __exit__(self, exc_type, exc, tb) -> None:
        self.close()

    def _create_chunk_compressor(self) -> Callable[[bytes], bytes]:
        """Create a compression function based on the configured algorithm."""
        if self._chunk_compression == "lz4":
            return lz4.frame.compress
        elif self._chunk_compression == "zstd":
            return zstd.ZstdCompressor().compress
        elif self._chunk_compression == "":
            return lambda x: x
        else:
            raise ValueError(f"Unsupported chunk compression: {self._chunk_compression}")

    def write_schema(self, schema: SchemaRecord) -> None:
        """Write a schema record immediately to the data section (not buffered)."""
        McapRecordWriter.write_schema(self._writer, schema)
        if schema.id in self._schema_records:
            logging.warning(f'Schema (id {schema.id}) already written to file')
        else:
            self._schema_records[schema.id] = schema

    def write_channel(self, channel: ChannelRecord) -> None:
        """Write a channel record immediately to the data section (not buffered)."""
        McapRecordWriter.write_channel(self._writer, channel)
        if channel.id in self._channel_records:
            logging.warning(f'Channel (id {channel.id}) already written to file')
        else:
            self._channel_records[channel.id] = channel
            self._channel_message_counts[channel.id] = 0

    def write_message(self, message: MessageRecord) -> None:
        """Write a message record to the current chunk buffer.

        If the buffer size exceeds the chunk size threshold, flush the chunk.
        """
        # Update chunk timing
        self._current_chunk_start_time = min(
            self._current_chunk_start_time or message.log_time,
            message.log_time
        )
        self._current_chunk_end_time = max(
            self._current_chunk_end_time or message.log_time,
            message.log_time
        )

        # Write message to chunk buffer and track offset
        offset = self._current_chunk_buffer.size()
        McapRecordWriter.write_message(self._current_chunk_buffer, message)
        self._current_message_index.setdefault(message.channel_id, []).append(
            (message.log_time, offset)
        )

        # Flush chunk if size threshold reached
        if self._current_chunk_buffer.size() >= self._chunk_size:
            self._flush_chunk()

        # Update statistics
        self._message_count += 1
        self._channel_message_counts[message.channel_id] += 1
        self._message_start_time = min(
            self._message_start_time or message.log_time,
            message.log_time
        )
        self._message_end_time = max(
            self._message_end_time or message.log_time,
            message.log_time
        )

    def write_attachment(self, attachment: AttachmentRecord) -> None:
        """Write an attachment record immediately to the data section (not buffered).

        Attachments are written directly to the file, not buffered in chunks.
        """
        offset = self._writer.tell()
        McapRecordWriter.write_attachment(self._writer, attachment)
        length = self._writer.tell() - offset

        # Track attachment index for summary
        self._attachment_indexes.append(
            AttachmentIndexRecord(
                offset=offset,
                length=length,
                log_time=attachment.log_time,
                create_time=attachment.create_time,
                data_size=len(attachment.data),
                name=attachment.name,
                media_type=attachment.media_type,
            )
        )
        self._attachment_count += 1

    def write_metadata(self, metadata: MetadataRecord) -> None:
        """Write a metadata record immediately to the data section (not buffered).

        Metadata is written directly to the file, not buffered in chunks.
        """
        offset = self._writer.tell()
        McapRecordWriter.write_metadata(self._writer, metadata)
        length = self._writer.tell() - offset

        # Track metadata index for summary
        self._metadata_indexes.append(
            MetadataIndexRecord(
                offset=offset,
                length=length,
                name=metadata.name,
            )
        )
        self._metadata_count += 1

    def _flush_chunk(self) -> None:
        """Compress and write the current chunk buffer to the file."""
        records = self._current_chunk_buffer.as_bytes()

        # Create and write chunk record
        chunk = ChunkRecord(
            message_start_time=self._current_chunk_start_time or 0,
            message_end_time=self._current_chunk_end_time or 0,
            uncompressed_size=len(records),
            uncompressed_crc=zlib.crc32(records),
            compression=self._chunk_compression,
            records=self._compress_chunk(records),
        )
        chunk_start_offset = self._writer.tell()
        McapRecordWriter.write_chunk(self._writer, chunk)
        chunk_length = self._writer.tell() - chunk_start_offset

        # Write message index records for the chunk
        message_index_offsets = {}
        message_index_start_offset = self._writer.tell()
        for cid, records_list in self._current_message_index.items():
            message_index_offsets[cid] = self._writer.tell()
            message_index_record = MessageIndexRecord(
                channel_id=cid,
                records=records_list
            )
            McapRecordWriter.write_message_index(self._writer, message_index_record)
        message_index_length = self._writer.tell() - message_index_start_offset

        # Track chunk index for summary
        self._chunk_indexes.append(
            ChunkIndexRecord(
                message_start_time=chunk.message_start_time,
                message_end_time=chunk.message_end_time,
                chunk_start_offset=chunk_start_offset,
                chunk_length=chunk_length,
                message_index_offsets=message_index_offsets,
                message_index_length=message_index_length,
                compression=chunk.compression,
                compressed_size=len(chunk.records),
                uncompressed_size=chunk.uncompressed_size,
            )
        )

        # Increment chunk count and clear buffer
        self._chunk_count += 1
        self._current_chunk_buffer.clear()
        self._current_chunk_start_time = None
        self._current_chunk_end_time = None
        self._current_message_index = {}

    def flush_chunk(self) -> None:
        """Flush the current chunk buffer to the file.

        Forces the current chunk to be written even if it hasn't reached the
        size threshold. This is useful when switching topics to ensure that
        each chunk only contains messages from one topic.
        """
        if self._current_chunk_buffer.size() > 0:
            self._flush_chunk()

    def close(self) -> None:
        """Finalize the file by flushing remaining chunk and writing summary."""
        # Flush any remaining buffered messages
        if self._current_chunk_buffer.size() > 0:
            self._flush_chunk()

        # Write DataEnd record
        data_end = DataEndRecord(data_section_crc=self._writer.get_crc())
        McapRecordWriter.write_data_end(self._writer, data_end)

        # Write summary section using shared helper (passing chunk indexes)
        summary_start, summary_offset_start = self._write_summary_section(
            self._writer,
            schema_records=list(self._schema_records.values()),
            channel_records=list(self._channel_records.values()),
            statistics_record=StatisticsRecord(
                message_count=self._message_count,
                schema_count=len(self._schema_records),
                channel_count=len(self._channel_records),
                attachment_count=self._attachment_count,
                metadata_count=self._metadata_count,
                chunk_count=self._chunk_count,
                message_start_time=self._message_start_time or 0,
                message_end_time=self._message_end_time or 0,
                channel_message_counts=self._channel_message_counts,
            ),
            chunk_indexes=self._chunk_indexes,
            attachment_indexes=self._attachment_indexes,
            metadata_indexes=self._metadata_indexes
        )

        # Write footer record manually for CRC calculation
        self._writer.write(McapRecordWriter._encode_record_type(RecordType.FOOTER))
        self._writer.write(McapRecordWriter._encode_uint64(FOOTER_PAYLOAD_SIZE))
        self._writer.write(McapRecordWriter._encode_uint64(summary_start))
        self._writer.write(McapRecordWriter._encode_uint64(summary_offset_start))
        self._writer.write(McapRecordWriter._encode_uint32(self._writer.get_crc()))

        # Write magic bytes again
        McapRecordWriter.write_magic_bytes(self._writer)

        # Close the underlying writer
        self._writer.close()


class McapRecordWriterFactory:
    """Factory for creating appropriate MCAP record writers."""

    @staticmethod
    def create_writer(
        writer: BaseWriter,
        *,
        chunk_size: int | None = None,
        chunk_compression: Literal["lz4", "zstd"] | None = None,
        profile: str = "ros2",
    ) -> BaseMcapRecordWriter:
        """Create an appropriate MCAP record writer based on configuration.

        Args:
            writer: The underlying writer to write binary data to.
            chunk_size: If provided, creates a chunked writer with this size threshold.
                       If None, creates a non-chunked writer.
            chunk_compression: Compression algorithm for chunks ("lz4" or "zstd").
            profile: The MCAP profile to use (default: "ros2").

        Returns:
            A BaseMcapRecordWriter instance (either chunked or non-chunked).
        """
        if chunk_size is None:
            return McapNonChunkedWriter(writer, profile=profile)
        else:
            return McapChunkedWriter(
                writer,
                chunk_size=chunk_size,
                chunk_compression=chunk_compression,
                profile=profile,
            )<|MERGE_RESOLUTION|>--- conflicted
+++ resolved
@@ -546,11 +546,10 @@
             message.log_time
         )
 
-<<<<<<< HEAD
     def flush_chunk(self) -> None:
         """No-op for non-chunked writer."""
         pass
-=======
+
     def write_attachment(self, attachment: AttachmentRecord) -> None:
         """Write an attachment record immediately to the data section."""
         offset = self._writer.tell()
@@ -586,7 +585,6 @@
             )
         )
         self._metadata_count += 1
->>>>>>> 543acfe5
 
     def close(self) -> None:
         """Finalize the file by writing summary section and footer."""
