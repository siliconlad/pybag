"""Utilities for writing MCAP files."""

import logging
import zlib
from pathlib import Path
from typing import Any, Callable, Literal

from pybag import __version__
from pybag.io.raw_writer import BaseWriter, BytesWriter, CrcWriter, FileWriter
from pybag.mcap.record_writer import McapRecordWriter
from pybag.mcap.records import (
    ChannelRecord,
    ChunkIndexRecord,
    ChunkRecord,
    DataEndRecord,
    HeaderRecord,
    MessageIndexRecord,
    MessageRecord,
    RecordType,
    SchemaRecord,
    StatisticsRecord,
    SummaryOffsetRecord
)
from pybag.serialize import MessageSerializerFactory
from pybag.types import Message

logger = logging.getLogger(__name__)


class McapFileWriter:
    """High level writer for producing MCAP files."""

<<<<<<< HEAD
    def __init__(self, writer: BaseWriter, *, profile: str = "ros2") -> None:
=======
    def __init__(
        self,
        writer: BaseWriter,
        *,
        chunk_size: int | None = None,
        chunk_compression: Literal["lz4", "zstd"] | None = None,
    ) -> None:
>>>>>>> 81f3966f
        self._writer = CrcWriter(writer)
        self._chunk_count = 0
        self._chunk_size = chunk_size
        self._chunk_compression = chunk_compression or ""
        self._compress_chunk = self._create_chunk_compressor()

        self._next_schema_id = 1  # Schema ID must be non-zero
        self._next_channel_id = 1

        self._topics: dict[str, int] = {}  # topic -> channel_id
        self._schemas: dict[type[Message], int] = {}  # type -> schema_id
        self._schema_records: list[SchemaRecord] = []
        self._channel_records: list[ChannelRecord] = []
        self._sequences: dict[int, int] = {}

        self._message_count = 0
        self._message_start_time: int | None = None
        self._message_end_time: int | None = None
        self._channel_message_counts: dict[int, int] = {}

        self._current_chunk_buffer: BytesWriter = BytesWriter()
        self._current_chunk_start_time: int | None = None
        self._current_chunk_end_time: int | None = None
        self._current_message_index: dict[int, list[tuple[int, int]]] = {}
        self._chunk_indexes: list[ChunkIndexRecord] = []

        # Write the start of the file
        McapRecordWriter.write_magic_bytes(self._writer)
        header = HeaderRecord(profile=profile, library=f"pybag {__version__}")
        McapRecordWriter.write_header(self._writer, header)

        self._profile = profile
        self._message_serializer = MessageSerializerFactory.from_profile(self._profile)
        if self._message_serializer is None:
            raise ValueError(f"Unknown encoding type: {self._profile}")

    def __enter__(self) -> "McapFileWriter":
        return self

    def __exit__(self, exc_type, exc, tb) -> None:
        self.close()

    @classmethod
<<<<<<< HEAD
    def open(cls, file_path: str | Path, *, profile: str = "ros2") -> "McapFileWriter":
        """Create a writer backed by a file on disk."""

        return cls(FileWriter(file_path), profile=profile)
=======
    def open(
        cls,
        file_path: str | Path,
        *,
        chunk_size: int | None = None,
        chunk_compression: Literal["lz4", "zstd"] | None = "lz4",
    ) -> "McapFileWriter":
        """Create a writer backed by a file on disk.

        Args:
            file_path: The path to the file to write to.
            chunk_size: The size of the chunk to write to in bytes.
            chunk_compression: The compression to use for the chunk.

        Returns:
            A writer backed by a file on disk.
        """
>>>>>>> 81f3966f

        return cls(
            FileWriter(file_path),
            chunk_size=chunk_size,
            chunk_compression=chunk_compression,
        )

    def add_channel(self, topic: str, channel_type: type[Message]) -> int:
        """Add a channel to the MCAP output.

        Args:
            topic: The topic name.
            channel_type: The type of the messages to be written to the channel.

        Returns:
            The channel ID.
        """
        if (channel_id := self._topics.get(topic)) is None:
            # Register the schema if it's not already registered
            if (schema_id := self._schemas.get(channel_type)) is None:
                schema_id = self._next_schema_id
                self._next_schema_id += 1

                # Check that the channel type has a __msg_name__ attribute
                if not isinstance(channel_type, Message):
                    raise ValueError(f"Channel type {channel_type} needs a __msg_name__ attribute")

                schema_record = SchemaRecord(
                    id=schema_id,
                    name=channel_type.__msg_name__,
                    encoding="ros2msg",
                    data=self._message_serializer.serialize_schema(channel_type),
                )

                McapRecordWriter.write_schema(self._writer, schema_record)
                self._schemas[channel_type] = schema_id
                self._schema_records.append(schema_record)

            # Register the channel if it's not already registered
            channel_id = self._next_channel_id
            self._next_channel_id += 1
            channel_record = ChannelRecord(
                id=channel_id,
                schema_id=schema_id,
                topic=topic,
                message_encoding="cdr",
                metadata={},
            )
            McapRecordWriter.write_channel(self._writer, channel_record)
            self._topics[topic] = channel_id
            self._channel_records.append(channel_record)
            self._sequences[channel_id] = 0
            self._channel_message_counts[channel_id] = 0

        return channel_id

    def write_message(self, topic: str, timestamp: int, message: Message) -> None:
        """Write a message to a topic at a given timestamp.

        Args:
            topic: The topic name.
            timestamp: The timestamp of the message.
            message: The message to write.
        """

        channel_id = self.add_channel(topic, type(message))
        sequence = self._sequences[channel_id]
        self._sequences[channel_id] = sequence + 1

        record = MessageRecord(
            channel_id=channel_id,
            sequence=sequence,
            log_time=timestamp,
            publish_time=timestamp,
            data=self._message_serializer.serialize_message(message),
        )

        if self._chunk_size is not None:
            if self._current_chunk_start_time is None:
                self._current_chunk_start_time = timestamp
            self._current_chunk_end_time = max(self._current_chunk_end_time or timestamp, timestamp)
            offset = self._current_chunk_buffer.size()
            McapRecordWriter.write_message(self._current_chunk_buffer, record)
            self._current_message_index.setdefault(channel_id, []).append((timestamp, offset))
            if self._current_chunk_buffer.size() >= self._chunk_size:
                self._flush_chunk()
        else:
            McapRecordWriter.write_message(self._writer, record)

        # Keep track of statistics
        self._message_count += 1
        self._channel_message_counts[channel_id] += 1
        self._message_start_time = min(self._message_start_time or timestamp, timestamp)
        self._message_end_time = max(self._message_end_time or timestamp, timestamp)

    def _create_chunk_compressor(self) -> Callable[[bytes], bytes]:
        if self._chunk_compression == "lz4":
            import lz4.frame
            return lz4.frame.compress
        elif self._chunk_compression == "zstd":
            import zstandard as zstd
            return zstd.ZstdCompressor().compress
        elif self._chunk_compression == "":
            return lambda x: x
        else:
            raise ValueError(f"Unsupported chunk compression: {self._chunk_compression}")

    def _flush_chunk(self) -> None:
        records = self._current_chunk_buffer.as_bytes()
        chunk = ChunkRecord(
            message_start_time=self._current_chunk_start_time or 0,
            message_end_time=self._current_chunk_end_time or 0,
            uncompressed_size=len(records),
            uncompressed_crc=zlib.crc32(records),
            compression=self._chunk_compression,
            records=self._compress_chunk(records),
        )
        chunk_start_offset = self._writer.tell()
        McapRecordWriter.write_chunk(self._writer, chunk)
        chunk_length = self._writer.tell() - chunk_start_offset

        # Write the message index records for the chunk
        message_index_offsets = {}
        message_index_start_offset = self._writer.tell()
        for cid, records in self._current_message_index.items():
            message_index_offsets[cid] = self._writer.tell()
            message_index_record = MessageIndexRecord(channel_id=cid, records=records)
            McapRecordWriter.write_message_index(self._writer, message_index_record)
        message_index_length = self._writer.tell() - message_index_start_offset

        self._chunk_indexes.append(
            ChunkIndexRecord(
                message_start_time=chunk.message_start_time,
                message_end_time=chunk.message_end_time,
                chunk_start_offset=chunk_start_offset,
                chunk_length=chunk_length,
                message_index_offsets=message_index_offsets,
                message_index_length=message_index_length,
                compression=chunk.compression,
                compressed_size=len(chunk.records),
                uncompressed_size=chunk.uncompressed_size,
            )
        )
        self._chunk_count += 1
        self._current_chunk_buffer.clear()
        self._current_chunk_start_time = None
        self._current_chunk_end_time = None
        self._current_message_index = {}

    def close(self) -> None:
        if self._current_chunk_buffer.size() > 0:
            self._flush_chunk()

        # Data end record
        data_end = DataEndRecord(data_section_crc=self._writer.get_crc())
        McapRecordWriter.write_data_end(self._writer, data_end)

        summary_start = self._writer.tell()
        self._writer.clear_crc()

        # Schema records
        schema_group_start = summary_start
        for record in self._schema_records:
            McapRecordWriter.write_schema(self._writer, record)
        schema_group_length = self._writer.tell() - schema_group_start

        # Channel records
        channel_group_start = self._writer.tell()
        for record in self._channel_records:
            McapRecordWriter.write_channel(self._writer, record)
        channel_group_length = self._writer.tell() - channel_group_start

        # Message index and chunk index records
        chunk_index_group_start = self._writer.tell()
        for record in self._chunk_indexes:
            McapRecordWriter.write_chunk_index(self._writer, record)
        chunk_index_group_length = self._writer.tell() - chunk_index_group_start

        # Statistics record
        statistics_group_start = self._writer.tell()
        stats = StatisticsRecord(
            message_count=self._message_count,
            schema_count=len(self._schema_records),
            channel_count=len(self._channel_records),
            attachment_count=0,
            metadata_count=0,
            chunk_count=self._chunk_count,
            message_start_time=self._message_start_time or 0,
            message_end_time=self._message_end_time or 0,
            channel_message_counts=self._channel_message_counts,
        )
        McapRecordWriter.write_statistics(self._writer, stats)
        statistics_group_length = self._writer.tell() - statistics_group_start

        # Summary offsets
        summary_offset_start = self._writer.tell()
        if schema_group_length > 0:
            McapRecordWriter.write_summary_offset(
                self._writer,
                SummaryOffsetRecord(
                    group_opcode=RecordType.SCHEMA,
                    group_start=schema_group_start,
                    group_length=schema_group_length,
                ),
            )
        if channel_group_length > 0:
            McapRecordWriter.write_summary_offset(
                self._writer,
                SummaryOffsetRecord(
                    group_opcode=RecordType.CHANNEL,
                    group_start=channel_group_start,
                    group_length=channel_group_length,
                ),
            )
        if chunk_index_group_length > 0:
            McapRecordWriter.write_summary_offset(
                self._writer,
                SummaryOffsetRecord(
                    group_opcode=RecordType.CHUNK_INDEX,
                    group_start=chunk_index_group_start,
                    group_length=chunk_index_group_length,
                ),
            )
        McapRecordWriter.write_summary_offset(
            self._writer,
            SummaryOffsetRecord(
                group_opcode=RecordType.STATISTICS,
                group_start=statistics_group_start,
                group_length=statistics_group_length,
            ),
        )

        # Write footer record manually for CRC calculation
        self._writer.write(McapRecordWriter._encode_record_type(RecordType.FOOTER))
        self._writer.write(McapRecordWriter._encode_uint64(20))
        self._writer.write(McapRecordWriter._encode_uint64(summary_start))
        self._writer.write(McapRecordWriter._encode_uint64(summary_offset_start))
        self._writer.write(McapRecordWriter._encode_uint32(self._writer.get_crc()))

        # Write the magic bytes again
        McapRecordWriter.write_magic_bytes(self._writer)

        # Close the file
        self._writer.close()<|MERGE_RESOLUTION|>--- conflicted
+++ resolved
@@ -30,17 +30,14 @@
 class McapFileWriter:
     """High level writer for producing MCAP files."""
 
-<<<<<<< HEAD
-    def __init__(self, writer: BaseWriter, *, profile: str = "ros2") -> None:
-=======
     def __init__(
         self,
         writer: BaseWriter,
         *,
+        profile: str = "ros2",
         chunk_size: int | None = None,
         chunk_compression: Literal["lz4", "zstd"] | None = None,
     ) -> None:
->>>>>>> 81f3966f
         self._writer = CrcWriter(writer)
         self._chunk_count = 0
         self._chunk_size = chunk_size
@@ -84,16 +81,11 @@
         self.close()
 
     @classmethod
-<<<<<<< HEAD
-    def open(cls, file_path: str | Path, *, profile: str = "ros2") -> "McapFileWriter":
-        """Create a writer backed by a file on disk."""
-
-        return cls(FileWriter(file_path), profile=profile)
-=======
     def open(
         cls,
         file_path: str | Path,
         *,
+        profile: str = "ros2",
         chunk_size: int | None = None,
         chunk_compression: Literal["lz4", "zstd"] | None = "lz4",
     ) -> "McapFileWriter":
@@ -101,13 +93,13 @@
 
         Args:
             file_path: The path to the file to write to.
+            profile: The profile to use for the MCAP file.
             chunk_size: The size of the chunk to write to in bytes.
             chunk_compression: The compression to use for the chunk.
 
         Returns:
             A writer backed by a file on disk.
         """
->>>>>>> 81f3966f
 
         return cls(
             FileWriter(file_path),
