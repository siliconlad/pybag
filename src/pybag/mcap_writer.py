"""Utilities for writing MCAP files."""

from __future__ import annotations

import logging
import zlib
from dataclasses import fields, is_dataclass
from typing import Annotated, Any, get_args, get_origin

from pybag.encoding.cdr import CdrEncoder
from pybag.io.raw_writer import BaseWriter, FileWriter
from pybag.mcap.record_writer import McapRecordWriter
from pybag.mcap.records import (
    ChannelRecord,
    DataEndRecord,
    FooterRecord,
    HeaderRecord,
    MessageRecord,
    RecordType,
    SchemaRecord,
    StatisticsRecord,
    SummaryOffsetRecord
)
from pybag.schema.ros2msg import PRIMITIVE_TYPE_MAP, STRING_TYPE_MAP

logger = logging.getLogger(__name__)


def _annotation_to_ros_type(annotation: Any) -> tuple[str, tuple[Any, ...]]:
    """Extract the ROS type string from an ``Annotated`` field annotation."""

    # ``types.Array`` returns ``Annotated[list[T], ("array", ...)]``.  The
    # metadata lives on the ``Annotated`` instance, so unwrap the ``list`` first.
    if get_origin(annotation) is list:
        annotation = get_args(annotation)[0]

    if get_origin(annotation) is not Annotated:
        raise TypeError("Fields must use pybag.types annotations")

    args = get_args(annotation)[1]
    return args[0], args


def serialize_message(message: Any, little_endian: bool = True) -> bytes:
    """Serialize a dataclass instance into a CDR byte stream."""

    if not is_dataclass(message):  # pragma: no cover - defensive programming
        raise TypeError("Expected a dataclass instance")

    encoder = CdrEncoder(little_endian=little_endian)
<<<<<<< HEAD

    for field in fields(message):
        value = getattr(message, field.name)
        ros_type, args = _annotation_to_ros_type(field.type)

        if ros_type in PRIMITIVE_TYPE_MAP:
            encoder.encode(ros_type, value)
        elif ros_type in STRING_TYPE_MAP:
            encoder.string(value)
        elif ros_type == "array":
            sub_ros_type, _ = _annotation_to_ros_type(args[1])
            if args[2] is None:
                encoder.sequence(sub_ros_type, value)
            else:
                encoder.array(sub_ros_type, value)
        else:  # pragma: no cover - complex types are not yet supported
            raise ValueError(f"Unsupported field type: {ros_type}")

    return encoder.save()


class _CRCWriter(BaseWriter):
    """Writer wrapper that tracks position and CRC32."""

    def __init__(self, writer: BaseWriter):
        self._writer = writer
        self.crc = 0
        self.position = 0

    def write(self, data: bytes) -> int:  # pragma: no cover - thin wrapper
        self.crc = zlib.crc32(data, self.crc)
        self.position += len(data)
        return self._writer.write(data)

    def close(self) -> None:  # pragma: no cover - thin wrapper
        self._writer.close()


class McapFileWriter:
    """High level writer for producing MCAP files."""

    def __init__(self, writer: BaseWriter) -> None:
        self._writer = _CRCWriter(writer)
        self._next_schema_id = 1
        self._next_channel_id = 1
        self._schemas: dict[type, int] = {}
        self._schema_records: list[SchemaRecord] = []
        self._channel_records: list[ChannelRecord] = []
        self._sequences: dict[int, int] = {}
        self._message_count = 0
        self._message_start_time: int | None = None
        self._message_end_time: int | None = None
        self._channel_message_counts: dict[int, int] = {}

        McapRecordWriter.write_magic_bytes(self._writer)
        header = HeaderRecord(profile="ros2", library="pybag")
        McapRecordWriter.write_header(self._writer, header)

    @classmethod
    def open(cls, file_path: str | bytes | Any) -> "McapFileWriter":
        """Create a writer backed by a file on disk."""

        return cls(FileWriter(file_path))

    def add_channel(self, topic: str, channel_type: type) -> int:
        """Add a channel to the MCAP output.

        A corresponding :class:`SchemaRecord` and :class:`ChannelRecord` are
        written to the underlying writer.
        """

        if channel_type not in self._schemas:
            schema_id = self._next_schema_id
            self._next_schema_id += 1

            schema_record = SchemaRecord(
                id=schema_id,
                name=channel_type.__name__,
                encoding="ros2msg",
                data=b"",
            )
            McapRecordWriter.write_schema(self._writer, schema_record)
            self._schemas[channel_type] = schema_id
            self._schema_records.append(schema_record)
        else:
            schema_id = self._schemas[channel_type]

        channel_id = self._next_channel_id
        self._next_channel_id += 1
        channel_record = ChannelRecord(
            id=channel_id,
            schema_id=schema_id,
            topic=topic,
            message_encoding="cdr",
            metadata={},
        )
        McapRecordWriter.write_channel(self._writer, channel_record)
        self._channel_records.append(channel_record)
        self._sequences[channel_id] = 0
        self._channel_message_counts[channel_id] = 0
        return channel_id

    def write_message(self, channel_id: int, timestamp: int, message: Any) -> None:
        """Write ``message`` to ``channel_id`` at ``timestamp``."""

        data = serialize_message(message)
        sequence = self._sequences[channel_id]
        record = MessageRecord(
            channel_id=channel_id,
            sequence=sequence,
            log_time=timestamp,
            publish_time=timestamp,
            data=data,
        )
        McapRecordWriter.write_message(self._writer, record)
        self._sequences[channel_id] = sequence + 1
        self._message_count += 1
        self._channel_message_counts[channel_id] += 1
        if self._message_start_time is None or timestamp < self._message_start_time:
            self._message_start_time = timestamp
        if self._message_end_time is None or timestamp > self._message_end_time:
            self._message_end_time = timestamp

    def close(self) -> None:
        # Data end -------------------------------------------------------
        data_end = DataEndRecord(data_section_crc=0)
        McapRecordWriter.write_data_end(self._writer, data_end)

        summary_start = self._writer.position

        # Schema group ---------------------------------------------------
        schema_group_start = self._writer.position
        for record in self._schema_records:
            McapRecordWriter.write_schema(self._writer, record)
        schema_group_length = self._writer.position - schema_group_start

        # Channel group --------------------------------------------------
        channel_group_start = self._writer.position
        for record in self._channel_records:
            McapRecordWriter.write_channel(self._writer, record)
        channel_group_length = self._writer.position - channel_group_start

        # Statistics group ----------------------------------------------
        statistics_group_start = self._writer.position
        stats = StatisticsRecord(
            message_count=self._message_count,
            schema_count=len(self._schema_records),
            channel_count=len(self._channel_records),
            attachment_count=0,
            metadata_count=0,
            chunk_count=0,
            message_start_time=self._message_start_time or 0,
            message_end_time=self._message_end_time or 0,
            channel_message_counts=self._channel_message_counts,
        )
        McapRecordWriter.write_statistics(self._writer, stats)
        statistics_group_length = self._writer.position - statistics_group_start

        summary_offset_start = self._writer.position

        if schema_group_length > 0:
            McapRecordWriter.write_summary_offset(
                self._writer,
                SummaryOffsetRecord(
                    group_opcode=RecordType.SCHEMA,
                    group_start=schema_group_start,
                    group_length=schema_group_length,
                ),
            )
        if channel_group_length > 0:
            McapRecordWriter.write_summary_offset(
                self._writer,
                SummaryOffsetRecord(
                    group_opcode=RecordType.CHANNEL,
                    group_start=channel_group_start,
                    group_length=channel_group_length,
                ),
            )
        McapRecordWriter.write_summary_offset(
            self._writer,
            SummaryOffsetRecord(
                group_opcode=RecordType.STATISTICS,
                group_start=statistics_group_start,
                group_length=statistics_group_length,
            ),
        )

        summary_crc = self._writer.crc
        footer = FooterRecord(
            summary_start=summary_start,
            summary_offset_start=summary_offset_start,
            summary_crc=summary_crc,
        )
        McapRecordWriter.write_footer(self._writer, footer)
        McapRecordWriter.write_magic_bytes(self._writer)
        self._writer.close()

    # Context manager support -------------------------------------------
    def __enter__(self) -> "McapFileWriter":  # pragma: no cover - thin wrapper
        return self

    def __exit__(self, exc_type, exc, tb) -> None:  # pragma: no cover - thin wrapper
        self.close()
=======
    schema, sub_schemas = Ros2MsgSchemaEncoder().encode(message)

    def _encode_field(message: Any, schema_field: SchemaField, sub_schemas: dict[str, Schema]) -> None:
        if isinstance(schema_field.type, Primitive):
            primitive_type = schema_field.type
            encoder.encode(primitive_type.type, message)

        if isinstance(schema_field.type, String):
            string_type = schema_field.type
            encoder.encode(string_type.type, message)

        if isinstance(schema_field.type, Array):
            array_type = schema_field.type
            if isinstance(array_type.type, (Primitive, String)):
                encoder.array(array_type.type.type, message)
            elif isinstance(array_type.type, Complex):
                for item in message:
                    _encode_message(item, array_type.type, sub_schemas)
            else:
                raise ValueError(f"Unknown array type: {array_type.type}")

        if isinstance(schema_field.type, Sequence):
            sequence_type = schema_field.type
            if isinstance(sequence_type.type, (Primitive, String)):
                encoder.sequence(sequence_type.type.type, message)
            elif isinstance(sequence_type.type, Complex):
                encoder.uint32(len(message))
                for item in message:
                    _encode_message(item, sequence_type.type, sub_schemas)
            else:
                raise ValueError(f"Unknown sequence type: {sequence_type.type}")

        if isinstance(schema_field.type, Complex):
            complex_type = schema_field.type
            if complex_type.type not in sub_schemas:
                raise ValueError(f"Complex type {complex_type.type} not found in sub_schemas")
            _encode_message(message, sub_schemas[complex_type.type], sub_schemas)

    def _encode_message(message: Any, schema: Schema, sub_schemas: dict[str, Schema]) -> None:
        if isinstance(schema, Complex):
            _encode_message(message, sub_schemas[schema.type], sub_schemas)
        else:
            for field_name, schema_field in schema.fields.items():
                if isinstance(schema_field, SchemaConstant):
                    continue  # Nothing to do for constants
                _encode_field(getattr(message, field_name), schema_field, sub_schemas)

    if isinstance(schema, Complex):
        schema = sub_schemas[schema.type]
    _encode_message(message, schema, sub_schemas)

    return encoder.save()
>>>>>>> 0f9a1155
<|MERGE_RESOLUTION|>--- conflicted
+++ resolved
@@ -48,211 +48,6 @@
         raise TypeError("Expected a dataclass instance")
 
     encoder = CdrEncoder(little_endian=little_endian)
-<<<<<<< HEAD
-
-    for field in fields(message):
-        value = getattr(message, field.name)
-        ros_type, args = _annotation_to_ros_type(field.type)
-
-        if ros_type in PRIMITIVE_TYPE_MAP:
-            encoder.encode(ros_type, value)
-        elif ros_type in STRING_TYPE_MAP:
-            encoder.string(value)
-        elif ros_type == "array":
-            sub_ros_type, _ = _annotation_to_ros_type(args[1])
-            if args[2] is None:
-                encoder.sequence(sub_ros_type, value)
-            else:
-                encoder.array(sub_ros_type, value)
-        else:  # pragma: no cover - complex types are not yet supported
-            raise ValueError(f"Unsupported field type: {ros_type}")
-
-    return encoder.save()
-
-
-class _CRCWriter(BaseWriter):
-    """Writer wrapper that tracks position and CRC32."""
-
-    def __init__(self, writer: BaseWriter):
-        self._writer = writer
-        self.crc = 0
-        self.position = 0
-
-    def write(self, data: bytes) -> int:  # pragma: no cover - thin wrapper
-        self.crc = zlib.crc32(data, self.crc)
-        self.position += len(data)
-        return self._writer.write(data)
-
-    def close(self) -> None:  # pragma: no cover - thin wrapper
-        self._writer.close()
-
-
-class McapFileWriter:
-    """High level writer for producing MCAP files."""
-
-    def __init__(self, writer: BaseWriter) -> None:
-        self._writer = _CRCWriter(writer)
-        self._next_schema_id = 1
-        self._next_channel_id = 1
-        self._schemas: dict[type, int] = {}
-        self._schema_records: list[SchemaRecord] = []
-        self._channel_records: list[ChannelRecord] = []
-        self._sequences: dict[int, int] = {}
-        self._message_count = 0
-        self._message_start_time: int | None = None
-        self._message_end_time: int | None = None
-        self._channel_message_counts: dict[int, int] = {}
-
-        McapRecordWriter.write_magic_bytes(self._writer)
-        header = HeaderRecord(profile="ros2", library="pybag")
-        McapRecordWriter.write_header(self._writer, header)
-
-    @classmethod
-    def open(cls, file_path: str | bytes | Any) -> "McapFileWriter":
-        """Create a writer backed by a file on disk."""
-
-        return cls(FileWriter(file_path))
-
-    def add_channel(self, topic: str, channel_type: type) -> int:
-        """Add a channel to the MCAP output.
-
-        A corresponding :class:`SchemaRecord` and :class:`ChannelRecord` are
-        written to the underlying writer.
-        """
-
-        if channel_type not in self._schemas:
-            schema_id = self._next_schema_id
-            self._next_schema_id += 1
-
-            schema_record = SchemaRecord(
-                id=schema_id,
-                name=channel_type.__name__,
-                encoding="ros2msg",
-                data=b"",
-            )
-            McapRecordWriter.write_schema(self._writer, schema_record)
-            self._schemas[channel_type] = schema_id
-            self._schema_records.append(schema_record)
-        else:
-            schema_id = self._schemas[channel_type]
-
-        channel_id = self._next_channel_id
-        self._next_channel_id += 1
-        channel_record = ChannelRecord(
-            id=channel_id,
-            schema_id=schema_id,
-            topic=topic,
-            message_encoding="cdr",
-            metadata={},
-        )
-        McapRecordWriter.write_channel(self._writer, channel_record)
-        self._channel_records.append(channel_record)
-        self._sequences[channel_id] = 0
-        self._channel_message_counts[channel_id] = 0
-        return channel_id
-
-    def write_message(self, channel_id: int, timestamp: int, message: Any) -> None:
-        """Write ``message`` to ``channel_id`` at ``timestamp``."""
-
-        data = serialize_message(message)
-        sequence = self._sequences[channel_id]
-        record = MessageRecord(
-            channel_id=channel_id,
-            sequence=sequence,
-            log_time=timestamp,
-            publish_time=timestamp,
-            data=data,
-        )
-        McapRecordWriter.write_message(self._writer, record)
-        self._sequences[channel_id] = sequence + 1
-        self._message_count += 1
-        self._channel_message_counts[channel_id] += 1
-        if self._message_start_time is None or timestamp < self._message_start_time:
-            self._message_start_time = timestamp
-        if self._message_end_time is None or timestamp > self._message_end_time:
-            self._message_end_time = timestamp
-
-    def close(self) -> None:
-        # Data end -------------------------------------------------------
-        data_end = DataEndRecord(data_section_crc=0)
-        McapRecordWriter.write_data_end(self._writer, data_end)
-
-        summary_start = self._writer.position
-
-        # Schema group ---------------------------------------------------
-        schema_group_start = self._writer.position
-        for record in self._schema_records:
-            McapRecordWriter.write_schema(self._writer, record)
-        schema_group_length = self._writer.position - schema_group_start
-
-        # Channel group --------------------------------------------------
-        channel_group_start = self._writer.position
-        for record in self._channel_records:
-            McapRecordWriter.write_channel(self._writer, record)
-        channel_group_length = self._writer.position - channel_group_start
-
-        # Statistics group ----------------------------------------------
-        statistics_group_start = self._writer.position
-        stats = StatisticsRecord(
-            message_count=self._message_count,
-            schema_count=len(self._schema_records),
-            channel_count=len(self._channel_records),
-            attachment_count=0,
-            metadata_count=0,
-            chunk_count=0,
-            message_start_time=self._message_start_time or 0,
-            message_end_time=self._message_end_time or 0,
-            channel_message_counts=self._channel_message_counts,
-        )
-        McapRecordWriter.write_statistics(self._writer, stats)
-        statistics_group_length = self._writer.position - statistics_group_start
-
-        summary_offset_start = self._writer.position
-
-        if schema_group_length > 0:
-            McapRecordWriter.write_summary_offset(
-                self._writer,
-                SummaryOffsetRecord(
-                    group_opcode=RecordType.SCHEMA,
-                    group_start=schema_group_start,
-                    group_length=schema_group_length,
-                ),
-            )
-        if channel_group_length > 0:
-            McapRecordWriter.write_summary_offset(
-                self._writer,
-                SummaryOffsetRecord(
-                    group_opcode=RecordType.CHANNEL,
-                    group_start=channel_group_start,
-                    group_length=channel_group_length,
-                ),
-            )
-        McapRecordWriter.write_summary_offset(
-            self._writer,
-            SummaryOffsetRecord(
-                group_opcode=RecordType.STATISTICS,
-                group_start=statistics_group_start,
-                group_length=statistics_group_length,
-            ),
-        )
-
-        summary_crc = self._writer.crc
-        footer = FooterRecord(
-            summary_start=summary_start,
-            summary_offset_start=summary_offset_start,
-            summary_crc=summary_crc,
-        )
-        McapRecordWriter.write_footer(self._writer, footer)
-        McapRecordWriter.write_magic_bytes(self._writer)
-        self._writer.close()
-
-    # Context manager support -------------------------------------------
-    def __enter__(self) -> "McapFileWriter":  # pragma: no cover - thin wrapper
-        return self
-
-    def __exit__(self, exc_type, exc, tb) -> None:  # pragma: no cover - thin wrapper
-        self.close()
-=======
     schema, sub_schemas = Ros2MsgSchemaEncoder().encode(message)
 
     def _encode_field(message: Any, schema_field: SchemaField, sub_schemas: dict[str, Schema]) -> None:
@@ -304,5 +99,4 @@
         schema = sub_schemas[schema.type]
     _encode_message(message, schema, sub_schemas)
 
-    return encoder.save()
->>>>>>> 0f9a1155
+    return encoder.save()