"""Utilities for writing MCAP files."""

import logging
from pathlib import Path
from typing import Literal

from pybag.io.raw_writer import BaseWriter, FileWriter
from pybag.mcap.crc import compute_crc
from pybag.mcap.record_writer import McapRecordWriterFactory
from pybag.mcap.records import (
    AttachmentRecord,
    ChannelRecord,
    MessageRecord,
    MetadataRecord,
    SchemaRecord
)
from pybag.serialize import MessageSerializer, MessageSerializerFactory
from pybag.types import Message

logger = logging.getLogger(__name__)


class McapFileWriter:
    """High level writer for producing MCAP files.

    This class provides a convenient API for writing messages to MCAP files.
    It automatically creates and manages schemas and channels based on the
    messages written. Internally, it delegates to low-level record writers.
    """

    def __init__(
        self,
        writer: BaseWriter,
        *,
        profile: str = "ros2",
        chunk_size: int | None = None,
        chunk_compression: Literal["lz4", "zstd"] | None = None,
    ) -> None:
        """Initialize a high-level MCAP file writer.

        Args:
            writer: The underlying writer to write binary data to.
            profile: The MCAP profile to use (default: "ros2").
            chunk_size: If provided, creates chunks of approximately this size in bytes. If None, writes without chunking.
            chunk_compression: Compression algorithm for chunks ("lz4" or "zstd" or None for no compression).
        """
        # Create the low-level record writer via factory
        self._record_writer = McapRecordWriterFactory.create_writer(
            writer,
            chunk_size=chunk_size,
            chunk_compression=chunk_compression,
            profile=profile,
        )

        # Get message serializer for this profile
        self._profile = profile
        message_serializer = MessageSerializerFactory.from_profile(self._profile)
        if message_serializer is None:
            raise ValueError(f"Unknown encoding type: {self._profile}")
        self._message_serializer: MessageSerializer = message_serializer

        # High-level tracking
        self._next_schema_id = 1  # Schema ID must be non-zero
        self._next_channel_id = 1
        self._topics: dict[str, int] = {}  # topic -> channel_id
        self._schemas: dict[type[Message], int] = {}  # type -> schema_id
        self._sequences: dict[int, int] = {}  # channel_id -> sequence number

    def __enter__(self) -> "McapFileWriter":
        """Context manager entry."""
        return self

    def __exit__(self, exc_type, exc, tb) -> None:
        """Context manager exit."""
        self.close()

    @classmethod
    def open(
        cls,
        file_path: str | Path,
        *,
        profile: str = "ros2",
        chunk_size: int | None = None,
        chunk_compression: Literal["lz4", "zstd"] | None = "lz4",
    ) -> "McapFileWriter":
        """Create a writer backed by a file on disk.

        Args:
            file_path: The path to the file to write to.
            profile: The profile to use for the MCAP file.
            chunk_size: The size of the chunk to write to in bytes.
                       If None, writes without chunking.
            chunk_compression: The compression to use for the chunk.

        Returns:
            A writer backed by a file on disk.
        """
        return cls(
            FileWriter(file_path),
            profile=profile,
            chunk_size=chunk_size,
            chunk_compression=chunk_compression,
        )

    def add_channel(self, topic: str, channel_type: type[Message]) -> int:
        """Add a channel to the MCAP output.

        If the topic already exists, returns the existing channel ID.
        Otherwise, creates a new schema (if needed) and channel.

        Args:
            topic: The topic name.
            channel_type: The type of the messages to be written to the channel.

        Returns:
            The channel ID.
        """
        # Check if topic already exists
        if (channel_id := self._topics.get(topic)) is not None:
            return channel_id

        # Register the schema if it's not already registered
        if (schema_id := self._schemas.get(channel_type)) is None:
            schema_id = self._next_schema_id
            self._next_schema_id += 1

            # Check that the channel type has a __msg_name__ attribute
            if not hasattr(channel_type, '__msg_name__'):
                raise ValueError(f"Channel type {channel_type} needs a __msg_name__ attribute")

            schema_record = SchemaRecord(
                id=schema_id,
                name=channel_type.__msg_name__,
                encoding=self._message_serializer.schema_encoding,
                data=self._message_serializer.serialize_schema(channel_type),  # type: ignore[arg-type]
            )

            self._record_writer.write_schema(schema_record)
            self._schemas[channel_type] = schema_id  # type: ignore[assignment]

        # Register the channel
        channel_id = self._next_channel_id
        self._next_channel_id += 1
        channel_record = ChannelRecord(
            id=channel_id,
            schema_id=schema_id,
            topic=topic,
            message_encoding=self._message_serializer.message_encoding,
            metadata={},
        )

        self._record_writer.write_channel(channel_record)
        self._topics[topic] = channel_id
        self._sequences[channel_id] = 0

        return channel_id

    def write_message(
        self,
        topic: str,
        timestamp: int,
        message: Message,
        publish_time: int | None = None
    ) -> None:
        """Write a message to a topic at a given timestamp.

        Automatically creates the channel (and schema) if it doesn't exist.

        Args:
            topic: The topic name.
            timestamp: The log timestamp of the message (nanoseconds).
            message: The message to write.
            publish_time: The publish timestamp (nanoseconds). If None, defaults to timestamp.
        """
        # Ensure the channel exists
        channel_id = self.add_channel(topic, type(message))

        # Get and increment sequence number
        sequence = self._sequences[channel_id]
        self._sequences[channel_id] = sequence + 1

        # Use publish_time if provided, otherwise default to timestamp (log_time)
        actual_publish_time = publish_time if publish_time is not None else timestamp

        # Create message record
        record = MessageRecord(
            channel_id=channel_id,
            sequence=sequence,
            log_time=timestamp,
            publish_time=actual_publish_time,
            data=self._message_serializer.serialize_message(message),
        )

        # Delegate to low-level writer
        self._record_writer.write_message(record)

<<<<<<< HEAD
    def flush_chunk(self) -> None:
        """Flush the current chunk if using a chunked writer.

        For chunked writers, this forces the current chunk to be written even if
        it hasn't reached the size threshold. This is useful when switching topics
        to ensure that each chunk only contains messages from one topic.
        For non-chunked writers, this is a no-op.
        """
        self._record_writer.flush_chunk()
=======
    # TODO: Smarter API (e.g. auto-encode text, auto media_type)?
    def write_attachment(
        self,
        name: str,
        data: bytes,
        media_type: str = "application/octet-stream",
        log_time: int | None = None,
        create_time: int | None = None,
        *,
        do_compute_crc = True,
    ) -> None:
        """Write an attachment to the MCAP file.

        Attachments are auxiliary files embedded in the MCAP, such as calibration data,
        configuration files, or other metadata files.

        Args:
            name: Name of the attachment (e.g., "camera_calibration.yaml").
            data: Binary data of the attachment.
            media_type: MIME type of the attachment.
            log_time: Log timestamp (nanoseconds). If None, defaults to 0.
            create_time: Creation timestamp (nanoseconds). If None, defaults to log_time.
            compute_crc: Whether to compute the crc value on the data or not
        """
        actual_log_time = log_time if log_time is not None else 0
        actual_create_time = create_time if create_time is not None else actual_log_time

        record = AttachmentRecord(
            log_time=actual_log_time,
            create_time=actual_create_time,
            name=name,
            media_type=media_type,
            data=data,
            crc=compute_crc(data) if do_compute_crc else 0,
        )
        self._record_writer.write_attachment(record)

    def write_metadata(
        self,
        name: str,
        metadata: dict[str, str]
    ) -> None:
        """Write a metadata record to the MCAP file.

        Args:
            name: Name/identifier for this metadata record.
            metadata: Dictionary of key-value pairs (both strings).
        """
        record = MetadataRecord(
            name=name,
            metadata=metadata,
        )
        self._record_writer.write_metadata(record)
>>>>>>> 543acfe5

    def close(self) -> None:
        """Finalize the MCAP file by writing summary section and footer.

        Delegates to the low-level record writer to handle all finalization.
        """
        self._record_writer.close()<|MERGE_RESOLUTION|>--- conflicted
+++ resolved
@@ -194,7 +194,6 @@
         # Delegate to low-level writer
         self._record_writer.write_message(record)
 
-<<<<<<< HEAD
     def flush_chunk(self) -> None:
         """Flush the current chunk if using a chunked writer.
 
@@ -204,7 +203,7 @@
         For non-chunked writers, this is a no-op.
         """
         self._record_writer.flush_chunk()
-=======
+
     # TODO: Smarter API (e.g. auto-encode text, auto media_type)?
     def write_attachment(
         self,
@@ -258,7 +257,6 @@
             metadata=metadata,
         )
         self._record_writer.write_metadata(record)
->>>>>>> 543acfe5
 
     def close(self) -> None:
         """Finalize the MCAP file by writing summary section and footer.
