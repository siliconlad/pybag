"""Utilities for writing MCAP files."""

import logging
from pathlib import Path
from typing import Literal

from pybag.io.raw_writer import BaseWriter, FileWriter
from pybag.mcap.record_writer import McapRecordWriterFactory
from pybag.mcap.records import ChannelRecord, MessageRecord, SchemaRecord
from pybag.serialize import MessageSerializer, MessageSerializerFactory
from pybag.types import Message

logger = logging.getLogger(__name__)


class McapFileWriter:
    """High level writer for producing MCAP files.

    This class provides a convenient API for writing messages to MCAP files.
    It automatically creates and manages schemas and channels based on the
    messages written. Internally, it delegates to low-level record writers.
    """

    def __init__(
        self,
        writer: BaseWriter,
        *,
        profile: str = "ros2",
        chunk_size: int | None = None,
        chunk_compression: Literal["lz4", "zstd"] | None = None,
    ) -> None:
        """Initialize a high-level MCAP file writer.

        Args:
            writer: The underlying writer to write binary data to.
            profile: The MCAP profile to use (default: "ros2").
            chunk_size: If provided, creates chunks of approximately this size in bytes. If None, writes without chunking.
            chunk_compression: Compression algorithm for chunks ("lz4" or "zstd" or None for no compression).
        """
        # Create the low-level record writer via factory
        self._record_writer = McapRecordWriterFactory.create_writer(
            writer,
            chunk_size=chunk_size,
            chunk_compression=chunk_compression,
            profile=profile,
        )

        # Get message serializer for this profile
        self._profile = profile
        message_serializer = MessageSerializerFactory.from_profile(self._profile)
        if message_serializer is None:
            raise ValueError(f"Unknown encoding type: {self._profile}")
        self._message_serializer: MessageSerializer = message_serializer

        # High-level tracking
        self._next_schema_id = 1  # Schema ID must be non-zero
        self._next_channel_id = 1
        self._topics: dict[str, int] = {}  # topic -> channel_id
        self._schemas: dict[type[Message], int] = {}  # type -> schema_id
        self._sequences: dict[int, int] = {}  # channel_id -> sequence number

    def __enter__(self) -> "McapFileWriter":
        """Context manager entry."""
        return self

    def __exit__(self, exc_type, exc, tb) -> None:
        """Context manager exit."""
        self.close()

    @classmethod
    def open(
        cls,
        file_path: str | Path,
        *,
        profile: str = "ros2",
        chunk_size: int | None = None,
        chunk_compression: Literal["lz4", "zstd"] | None = "lz4",
    ) -> "McapFileWriter":
        """Create a writer backed by a file on disk.

        Args:
            file_path: The path to the file to write to.
            profile: The profile to use for the MCAP file.
            chunk_size: The size of the chunk to write to in bytes.
                       If None, writes without chunking.
            chunk_compression: The compression to use for the chunk.

        Returns:
            A writer backed by a file on disk.
        """
        return cls(
            FileWriter(file_path),
            profile=profile,
            chunk_size=chunk_size,
            chunk_compression=chunk_compression,
        )

    def add_channel(self, topic: str, channel_type: type[Message]) -> int:
        """Add a channel to the MCAP output.

        If the topic already exists, returns the existing channel ID.
        Otherwise, creates a new schema (if needed) and channel.

        Args:
            topic: The topic name.
            channel_type: The type of the messages to be written to the channel.

        Returns:
            The channel ID.
        """
        # Check if topic already exists
        if (channel_id := self._topics.get(topic)) is not None:
            return channel_id

        # Register the schema if it's not already registered
        if (schema_id := self._schemas.get(channel_type)) is None:
            schema_id = self._next_schema_id
            self._next_schema_id += 1

            # Check that the channel type has a __msg_name__ attribute
            if not hasattr(channel_type, '__msg_name__'):
                raise ValueError(f"Channel type {channel_type} needs a __msg_name__ attribute")

            schema_record = SchemaRecord(
                id=schema_id,
                name=channel_type.__msg_name__,
                encoding=self._message_serializer.schema_encoding,
                data=self._message_serializer.serialize_schema(channel_type),  # type: ignore[arg-type]
            )

            self._record_writer.write_schema(schema_record)
            self._schemas[channel_type] = schema_id  # type: ignore[assignment]

        # Register the channel
        channel_id = self._next_channel_id
        self._next_channel_id += 1
        channel_record = ChannelRecord(
            id=channel_id,
            schema_id=schema_id,
            topic=topic,
            message_encoding=self._message_serializer.message_encoding,
            metadata={},
        )

        self._record_writer.write_channel(channel_record)
        self._topics[topic] = channel_id
        self._sequences[channel_id] = 0

        return channel_id

    def write_message(
        self,
        topic: str,
        timestamp: int,
        message: Message,
        publish_time: int | None = None
    ) -> None:
        """Write a message to a topic at a given timestamp.

        Automatically creates the channel (and schema) if it doesn't exist.

        Args:
            topic: The topic name.
<<<<<<< HEAD
            timestamp: The log timestamp of the message (nanoseconds).
=======
            timestamp: The timestamp of the message in nanoseconds.
>>>>>>> 99f1acaf
            message: The message to write.
            publish_time: The publish timestamp (nanoseconds). If None, defaults to timestamp.
        """
        # Ensure the channel exists
        channel_id = self.add_channel(topic, type(message))

        # Get and increment sequence number
        sequence = self._sequences[channel_id]
        self._sequences[channel_id] = sequence + 1

<<<<<<< HEAD
        # Use publish_time if provided, otherwise default to timestamp (log_time)
        actual_publish_time = publish_time if publish_time is not None else timestamp

=======
        # Create message record
>>>>>>> 99f1acaf
        record = MessageRecord(
            channel_id=channel_id,
            sequence=sequence,
            log_time=timestamp,
            publish_time=actual_publish_time,
            data=self._message_serializer.serialize_message(message),
        )

        # Delegate to low-level writer
        self._record_writer.write_message(record)

    def close(self) -> None:
        """Finalize the MCAP file by writing summary section and footer.

        Delegates to the low-level record writer to handle all finalization.
        """
        self._record_writer.close()<|MERGE_RESOLUTION|>--- conflicted
+++ resolved
@@ -161,11 +161,7 @@
 
         Args:
             topic: The topic name.
-<<<<<<< HEAD
             timestamp: The log timestamp of the message (nanoseconds).
-=======
-            timestamp: The timestamp of the message in nanoseconds.
->>>>>>> 99f1acaf
             message: The message to write.
             publish_time: The publish timestamp (nanoseconds). If None, defaults to timestamp.
         """
@@ -176,13 +172,10 @@
         sequence = self._sequences[channel_id]
         self._sequences[channel_id] = sequence + 1
 
-<<<<<<< HEAD
         # Use publish_time if provided, otherwise default to timestamp (log_time)
         actual_publish_time = publish_time if publish_time is not None else timestamp
 
-=======
         # Create message record
->>>>>>> 99f1acaf
         record = MessageRecord(
             channel_id=channel_id,
             sequence=sequence,
