"""Tests for the MCAP reader."""
import logging
import random
from pathlib import Path
from tempfile import TemporaryDirectory

import pytest
from mcap.reader import make_reader
from mcap_ros2.decoder import DecoderFactory
from mcap_ros2.writer import Writer as McapWriter
from rosbags.rosbag2 import StoragePlugin, Writer
from rosbags.typesys import Stores, get_typestore
from rosbags.typesys.store import Typestore

import pybag.ros2.humble.std_msgs as std_msgs
from pybag.mcap_reader import McapFileReader, McapMultipleFileReader
from pybag.mcap_writer import McapFileWriter


def _find_mcap_file(temp_dir: str) -> Path:
    return next(Path(temp_dir).rglob("*.mcap"))


@pytest.fixture(params=[Stores.ROS2_JAZZY, Stores.ROS2_HUMBLE])
def typestore(request):
    return get_typestore(request.param)

#################
#  Pybag tests  #
#################

@pytest.mark.parametrize("in_log_time_order", [True, False])
@pytest.mark.parametrize("enable_crc_check", [True, False])
def test_messages_filter(typestore: Typestore, in_log_time_order: bool, enable_crc_check: bool):
    # Write a temporary mcap file
    Int32 = typestore.types["std_msgs/msg/Int32"]
    with TemporaryDirectory() as temp_dir:
        with Writer(
            Path(temp_dir) / "rosbags",
            version=9,
            storage_plugin=StoragePlugin.MCAP,
        ) as writer:
            conn = writer.add_connection("/rosbags", Int32.__msgtype__, typestore=typestore)
            writer.write(conn, 0, typestore.serialize_cdr(Int32(data=1), Int32.__msgtype__))
            writer.write(conn, 1, typestore.serialize_cdr(Int32(data=-1), Int32.__msgtype__))

        mcap_file = _find_mcap_file(temp_dir)
        with McapFileReader.from_file(mcap_file, enable_crc_check=enable_crc_check) as reader:
            all_messages = list(reader.messages("/rosbags", in_log_time_order=in_log_time_order))
            assert len(all_messages) == 2
            assert all_messages[0].data.data == 1
            assert all_messages[1].data.data == -1

            positive = list(reader.messages(
                "/rosbags",
                filter=lambda msg: msg.data.data > 0,
                in_log_time_order=in_log_time_order
            ))
            assert len(positive) == 1
            assert positive[0].data.data == 1

            negative = list(reader.messages(
                "/rosbags",
                filter=lambda msg: msg.data.data < 0,
                in_log_time_order=in_log_time_order
            ))
            assert len(negative) == 1
            assert negative[0].data.data == -1


@pytest.mark.parametrize(
    "chunk_size",
    [
        pytest.param(None, id="without_chunks"),
        pytest.param(64, id="with_chunks"),
    ],
)
@pytest.mark.parametrize("in_log_time_order", [True, False])
@pytest.mark.parametrize("enable_crc_check", [True, False])
def test_multiple_existing_topics(chunk_size, in_log_time_order: bool, enable_crc_check: bool):
    """Test reading messages from multiple existing topics."""
    with TemporaryDirectory() as temp_dir:
        path = Path(temp_dir) / "multiple_topics.mcap"
        with McapFileWriter.open(path, chunk_size=chunk_size, chunk_compression=None) as writer:
            # Write messages to /topic1 with timestamps 10, 20, 30
            writer.write_message("/topic1", 10, std_msgs.String(data="topic1_0"))
            writer.write_message("/topic1", 20, std_msgs.String(data="topic1_1"))
            writer.write_message("/topic1", 30, std_msgs.String(data="topic1_2"))

            # Write messages to /topic2 with timestamps 15, 25, 35
            writer.write_message("/topic2", 15, std_msgs.String(data="topic2_0"))
            writer.write_message("/topic2", 25, std_msgs.String(data="topic2_1"))
            writer.write_message("/topic2", 35, std_msgs.String(data="topic2_2"))

            # Write messages to /topic3 with timestamps 5, 45, 50
            writer.write_message("/topic3", 5, std_msgs.String(data="topic3_0"))
            writer.write_message("/topic3", 45, std_msgs.String(data="topic3_1"))
            writer.write_message("/topic3", 50, std_msgs.String(data="topic3_2"))

        # Read messages with pybag
        with McapFileReader.from_file(path, enable_crc_check=enable_crc_check) as reader:
            # Check that we have multiple chunks if configured to do so
            chunk_indexes = reader._reader.get_chunk_indexes()
            logging.info(f'Number of chunks: {len(chunk_indexes)}')
            assert chunk_size is None or len(chunk_indexes) > 1, "Expected multiple chunks"

            messages = list(reader.messages(["/topic1", "/topic2"], in_log_time_order=in_log_time_order))
            logging.info(f'pybag: {[msg.log_time for msg in messages]}')
            logging.info(f'pybag: {[msg.data.data for msg in messages]}')

            # Assert that 6 messages are returned (3 from each topic)
            assert len(messages) == 6, f"Expected 6 messages, got {len(messages)}"

            if in_log_time_order:
                expected_log_times = [10, 15, 20, 25, 30, 35]
                expected_data = ["topic1_0", "topic2_0", "topic1_1", "topic2_1", "topic1_2", "topic2_2"]
            else:
                expected_log_times = [10, 20, 30, 15, 25, 35]
                expected_data = ["topic1_0", "topic1_1", "topic1_2", "topic2_0", "topic2_1", "topic2_2"]

            assert [msg.log_time for msg in messages] == expected_log_times, \
                f"Expected log times {expected_log_times}, got {[msg.log_time for msg in messages]}"
            assert [msg.data.data for msg in messages] == expected_data, \
                f"Expected data {expected_data}, got {[msg.data.data for msg in messages]}"

@pytest.mark.parametrize(
    "chunk_size",
    [
        pytest.param(None, id="without_chunks"),
        pytest.param(64, id="with_chunks"),
    ],
)
@pytest.mark.parametrize("in_log_time_order", [True, False])
@pytest.mark.parametrize("enable_crc_check", [True, False])
def test_multiple_topics_with_nonexistent(chunk_size, in_log_time_order: bool, enable_crc_check: bool):
    """Test reading messages from multiple topics where some don't exist."""
    with TemporaryDirectory() as temp_dir:
        path = Path(temp_dir) / "partial_topics.mcap"
        with McapFileWriter.open(path, chunk_size=chunk_size, chunk_compression=None) as writer:
            # Write 10 messages to /existing to ensure multiple chunks are created
            for i in range(10):
                writer.write_message("/existing", i * 10, std_msgs.String(data=f"msg_{i}"))

        # Read messages with pybag
        with McapFileReader.from_file(path, enable_crc_check=enable_crc_check) as reader:
            # Check that we have multiple chunks if configured to do so
            chunk_indexes = reader._reader.get_chunk_indexes()
            logging.info(f'Number of chunks: {len(chunk_indexes)}')
            assert chunk_size is None or len(chunk_indexes) > 1, "Expected multiple chunks"

            # Call with both an existing and non-existent topic
            messages = list(reader.messages(["/existing", "/nonexistent"], in_log_time_order=in_log_time_order))
            logging.info(f'pybag: {[msg.log_time for msg in messages]}')
            logging.info(f'pybag: {[msg.data.data for msg in messages]}')

            # Assert that only 10 messages are returned (from /existing only)
            assert len(messages) == 10, f"Expected 10 messages from /existing, got {len(messages)}"

            # Assert the log times and data are correct
            expected_log_times = list(range(0, 100, 10))
            expected_data = [f"msg_{i}" for i in range(10)]
            assert [msg.log_time for msg in messages] == expected_log_times, \
                f"Expected log times {expected_log_times}, got {[msg.log_time for msg in messages]}"
            assert [msg.data.data for msg in messages] == expected_data, \
                f"Expected data {expected_data}, got {[msg.data.data for msg in messages]}"


@pytest.mark.parametrize(
    "chunk_size",
    [
        pytest.param(None, id="without_chunks"),
        pytest.param(64, id="with_chunks"),
    ],
)
@pytest.mark.parametrize("in_log_time_order", [True, False])
@pytest.mark.parametrize("enable_crc_check", [True, False])
def test_multiple_nonexistent_topics(chunk_size, in_log_time_order: bool, enable_crc_check: bool):
    """Test reading messages from multiple topics that don't exist."""
    with TemporaryDirectory() as temp_dir:
        path = Path(temp_dir) / "no_topics.mcap"
        with McapFileWriter.open(path, chunk_size=chunk_size, chunk_compression=None) as writer:
            # Write enough messages to /real_topic to create multiple chunks
            for i in range(10):
                writer.write_message("/real_topic", i * 10, std_msgs.String(data=f"msg_{i}"))

        # Read messages with pybag
        with McapFileReader.from_file(path, enable_crc_check=enable_crc_check) as reader:
            # Check that we have multiple chunks if configured to do so
            chunk_indexes = reader._reader.get_chunk_indexes()
            logging.info(f'Number of chunks: {len(chunk_indexes)}')
            assert chunk_size is None or len(chunk_indexes) > 1, "Expected multiple chunks"

            # Call with non-existent topics
            messages = list(reader.messages(["/fake1", "/fake2"], in_log_time_order=in_log_time_order))
            logging.info(f'pybag: {[msg.log_time for msg in messages]}')
            logging.info(f'pybag: number of messages: {len(messages)}')

            # Assert that 0 messages are returned (empty list)
            assert len(messages) == 0, f"Expected 0 messages from non-existent topics, got {len(messages)}"


@pytest.mark.parametrize(
    "chunk_size",
    [
        pytest.param(None, id="without_chunks"),
        pytest.param(64, id="with_chunks"),
    ],
)
@pytest.mark.parametrize("in_log_time_order", [True, False])
@pytest.mark.parametrize("enable_crc_check", [True, False])
def test_glob_pattern_matching(chunk_size, in_log_time_order: bool, enable_crc_check: bool):
    """Test reading messages using glob patterns to match multiple topics.

    This test verifies that glob patterns like '/sensor/*' can be used to match
    multiple topics that share a common prefix. The test creates topics under
    two different namespaces (/sensor and /control) and validates:
    1. Glob patterns correctly match all topics under a namespace
    2. Messages are returned in the correct order (log_time or write order)
    3. Glob patterns with no matches return an empty list without errors
    """
    with TemporaryDirectory() as temp_dir:
        path = Path(temp_dir) / "glob_pattern.mcap"
        with McapFileWriter.open(path, chunk_size=chunk_size, chunk_compression=None) as writer:
            # /sensor/camera
            writer.write_message("/sensor/camera", 10, std_msgs.String(data="camera_0"))
            writer.write_message("/sensor/camera", 20, std_msgs.String(data="camera_1"))
            # /sensor/lidar
            writer.write_message("/sensor/lidar", 15, std_msgs.String(data="lidar_0"))
            writer.write_message("/sensor/lidar", 25, std_msgs.String(data="lidar_1"))
            # /sensor/imu
            writer.write_message("/sensor/imu", 12, std_msgs.String(data="imu_0"))
            writer.write_message("/sensor/imu", 22, std_msgs.String(data="imu_1"))
            # /control
            writer.write_message("/control/speed", 8, std_msgs.String(data="speed_0"))
            writer.write_message("/control/steering", 30, std_msgs.String(data="steering_0"))
            # Write second speed message AFTER steering (out of timestamp order)
            writer.write_message("/control/speed", 18, std_msgs.String(data="speed_1"))

        # Read messages with pybag
        with McapFileReader.from_file(path, enable_crc_check=enable_crc_check) as reader:
            # Check that we have multiple chunks if configured to do so
            chunk_indexes = reader._reader.get_chunk_indexes()
            logging.info(f'Number of chunks: {len(chunk_indexes)}')
            assert chunk_size is None or len(chunk_indexes) > 1, "Expected multiple chunks"

            # Test case 1: Glob pattern matching /sensor/* topics
            messages = list(reader.messages("/sensor/*", in_log_time_order=in_log_time_order))
            logging.info(f'pybag /sensor/*: {[msg.log_time for msg in messages]}')
            logging.info(f'pybag /sensor/*: {[msg.data.data for msg in messages]}')
            assert len(messages) == 6, f"Expected 6 messages from /sensor/*, got {len(messages)}"

            if in_log_time_order:
                expected_log_times = [10, 12, 15, 20, 22, 25]
                expected_data = ["camera_0", "imu_0", "lidar_0", "camera_1", "imu_1", "lidar_1"]
            else:
                expected_log_times = [10, 20, 15, 25, 12, 22]
                expected_data = ["camera_0", "camera_1", "lidar_0", "lidar_1", "imu_0", "imu_1"]

            assert [msg.log_time for msg in messages] == expected_log_times, \
                f"Expected log times {expected_log_times}, got {[msg.log_time for msg in messages]}"
            assert [msg.data.data for msg in messages] == expected_data, \
                f"Expected data {expected_data}, got {[msg.data.data for msg in messages]}"

            # Test case 2: Glob pattern matching /control/* topics
            messages = list(reader.messages("/control/*", in_log_time_order=in_log_time_order))
            logging.info(f'pybag /control/*: {[msg.log_time for msg in messages]}')
            logging.info(f'pybag /control/*: {[msg.data.data for msg in messages]}')
            assert len(messages) == 3, f"Expected 3 messages from /control/*, got {len(messages)}"

            if in_log_time_order:
                expected_log_times = [8, 18, 30]
                expected_data = ["speed_0", "speed_1", "steering_0"]
            else:
                expected_log_times = [8, 30, 18]
                expected_data = ["speed_0", "steering_0", "speed_1"]

            assert [msg.log_time for msg in messages] == expected_log_times, \
                f"Expected log times {expected_log_times}, got {[msg.log_time for msg in messages]}"
            assert [msg.data.data for msg in messages] == expected_data, \
                f"Expected data {expected_data}, got {[msg.data.data for msg in messages]}"

            # Test case 3: Glob pattern with no matches
            messages = list(reader.messages("/nonexistent/*", in_log_time_order=in_log_time_order))
            logging.info(f'pybag /nonexistent/*: number of messages: {len(messages)}')
            assert len(messages) == 0, f"Expected 0 messages from /nonexistent/*, got {len(messages)}"


@pytest.mark.parametrize(
    "chunk_size",
    [
        pytest.param(None, id="without_chunks"),
        pytest.param(64, id="with_chunks"),
    ],
)
@pytest.mark.parametrize("in_log_time_order", [True, False])
@pytest.mark.parametrize("enable_crc_check", [True, False])
def test_ordered_messages(chunk_size, in_log_time_order: bool, enable_crc_check: bool):
    with TemporaryDirectory() as temp_dir:
        path = Path(temp_dir) / "unordered.mcap"
        with McapFileWriter.open(path, chunk_size=chunk_size, chunk_compression=None) as writer:
            writer.write_message("/unordered", 0, std_msgs.String(data=f"msg_{0}"))
            writer.write_message("/unordered", 1, std_msgs.String(data=f"msg_{1}"))
            writer.write_message("/unordered", 2, std_msgs.String(data=f"msg_{2}"))
            writer.write_message("/unordered", 3, std_msgs.String(data=f"msg_{3}"))
            writer.write_message("/unordered", 4, std_msgs.String(data=f"msg_{4}"))
            writer.write_message("/unordered", 5, std_msgs.String(data=f"msg_{5}"))
            writer.write_message("/unordered", 6, std_msgs.String(data=f"msg_{6}"))
            writer.write_message("/unordered", 7, std_msgs.String(data=f"msg_{7}"))

        # Read messages with official mcap library
        with open(path, 'rb') as f:
            reader = make_reader(f, decoder_factories=[DecoderFactory()])
            official_mcap_messages = list(reader.iter_decoded_messages(log_time_order=True))
            logging.info(f'mcap: {[msg[-2].log_time for msg in official_mcap_messages]}')

        # Read messages with pybag
        with McapFileReader.from_file(path, enable_crc_check=enable_crc_check) as reader:
            # Check that we have multiple chunks if configured to do so
            chunk_indexes = reader._reader.get_chunk_indexes()
            logging.info(f'Number of chunks: {len(chunk_indexes)}')
            assert chunk_size is None or len(chunk_indexes) > 1, "Expected multiple chunks"

            messages = list(reader.messages("/unordered", in_log_time_order=in_log_time_order))
            logging.info(f'pybag: {[message.log_time for message in messages]}')
            logging.info(f'pybag: {[msg.data.data for msg in messages]}')

            expected_log_times = list(range(8))
            assert [msg.log_time for msg in messages] == expected_log_times
            assert [msg.data.data for msg in messages] == [f"msg_{t}" for t in expected_log_times]


@pytest.mark.parametrize(
    "chunk_size",
    [
        pytest.param(None, id="without_chunks"),
        pytest.param(64, id="with_chunks"),
    ],
)
@pytest.mark.parametrize("in_log_time_order", [True, False])
@pytest.mark.parametrize("enable_crc_check", [True, False])
def test_reverse_ordered_messages(chunk_size, in_log_time_order: bool, enable_crc_check: bool):
    with TemporaryDirectory() as temp_dir:
        path = Path(temp_dir) / "unordered.mcap"
        with McapFileWriter.open(path, chunk_size=chunk_size, chunk_compression=None) as writer:
            writer.write_message("/unordered", 7, std_msgs.String(data=f"msg_{7}"))
            writer.write_message("/unordered", 6, std_msgs.String(data=f"msg_{6}"))
            writer.write_message("/unordered", 5, std_msgs.String(data=f"msg_{5}"))
            writer.write_message("/unordered", 4, std_msgs.String(data=f"msg_{4}"))
            writer.write_message("/unordered", 3, std_msgs.String(data=f"msg_{3}"))
            writer.write_message("/unordered", 2, std_msgs.String(data=f"msg_{2}"))
            writer.write_message("/unordered", 1, std_msgs.String(data=f"msg_{1}"))
            writer.write_message("/unordered", 0, std_msgs.String(data=f"msg_{0}"))

        # Read messages with official mcap library
        with open(path, 'rb') as f:
            reader = make_reader(f, decoder_factories=[DecoderFactory()])
            official_mcap_messages = list(reader.iter_decoded_messages(log_time_order=True))
            logging.info(f'mcap: {[msg[-2].log_time for msg in official_mcap_messages]}')

        # Read messages with pybag
        with McapFileReader.from_file(path, enable_crc_check=enable_crc_check) as reader:
            # Check that we have multiple chunks if configured to do so
            chunk_indexes = reader._reader.get_chunk_indexes()
            logging.info(f'Number of chunks: {len(chunk_indexes)}')
            assert chunk_size is None or len(chunk_indexes) > 1, "Expected multiple chunks"

            messages = list(reader.messages("/unordered", in_log_time_order=in_log_time_order))
            logging.info(f'pybag: {[message.log_time for message in messages]}')
            logging.info(f'pybag: {[msg.data.data for msg in messages]}')

            expected_log_times = list(range(8)) if in_log_time_order else list(reversed(range(8)))
            assert [msg.log_time for msg in messages] == expected_log_times
            assert [msg.data.data for msg in messages] == [f"msg_{t}" for t in expected_log_times]


@pytest.mark.parametrize(
    "chunk_size",
    [
        pytest.param(None, id="without_chunks"),
        pytest.param(64, id="with_chunks"),
    ],
)
@pytest.mark.parametrize("in_log_time_order", [True, False])
@pytest.mark.parametrize("enable_crc_check", [True, False])
def test_random_ordered_messages(chunk_size, in_log_time_order: bool, enable_crc_check: bool):
    random.seed(42)  # Make tests reproducible

    with TemporaryDirectory() as temp_dir:
        path = Path(temp_dir) / "overlapping.mcap"

        # Create timestamps that will cause overlapping chunks
        sorted_timestamps = list(range(10))
        shuffled_timestamps = random.sample(sorted_timestamps, len(sorted_timestamps))
        logging.info(f'Shuffled timestamps: {shuffled_timestamps}')

        with McapFileWriter.open(path, chunk_size=chunk_size, chunk_compression=None) as writer:
            for time in shuffled_timestamps:
                writer.write_message("/overlapping", time, std_msgs.String(data=f"msg_{time}"))

        # Read messages with official mcap library
        with open(path, 'rb') as f:
            reader = make_reader(f, decoder_factories=[DecoderFactory()])
            official_mcap_messages = list(reader.iter_decoded_messages(log_time_order=True))
            logging.info(f'mcap: {[msg[-2].log_time for msg in official_mcap_messages]}')

        # Read messages with pybag
        with McapFileReader.from_file(path, enable_crc_check=enable_crc_check) as reader:
            # Check that we have multiple chunks if configured to do so
            chunk_indexes = reader._reader.get_chunk_indexes()
            logging.info(f'Number of chunks: {len(chunk_indexes)}')
            assert chunk_size is None or len(chunk_indexes) > 1, "Expected multiple chunks"

            messages = list(reader.messages("/overlapping", in_log_time_order=in_log_time_order))
            logging.info(f'pybag: {[msg.log_time for msg in messages]}')
            logging.info(f'pybag: {[msg.data.data for msg in messages]}')

            expected_log_times = sorted_timestamps if in_log_time_order else shuffled_timestamps
            assert [msg.log_time for msg in messages] == expected_log_times
            assert [msg.data.data for msg in messages] == [f"msg_{t}" for t in expected_log_times]


@pytest.mark.parametrize(
    "chunk_size",
    [
        pytest.param(None, id="without_chunks"),
        pytest.param(64, id="with_chunks"),
    ],
)
@pytest.mark.parametrize("in_log_time_order", [True, False])
@pytest.mark.parametrize("enable_crc_check", [True, False])
def test_duplicate_timestamps(chunk_size, in_log_time_order: bool, enable_crc_check: bool):
    """Test that multiple messages with the same log time are all returned."""
    with TemporaryDirectory() as temp_dir:
        path = Path(temp_dir) / "duplicate_timestamps.mcap"
        with McapFileWriter.open(path, chunk_size=chunk_size, chunk_compression=None) as writer:
            # Ensure we have messages split across different chunks if enabled
            timestamp = 1000
            writer.write_message("/test", timestamp, std_msgs.String(data="msg_0"))
            writer.write_message("/test", timestamp, std_msgs.String(data="msg_1"))
            writer.write_message("/test", timestamp, std_msgs.String(data="msg_2"))

        # Read messages with official mcap library
        with open(path, 'rb') as f:
            reader = make_reader(f, decoder_factories=[DecoderFactory()])
            official_mcap_messages = list(reader.iter_decoded_messages(log_time_order=True))
            logging.info(f'mcap: {[msg[-2].log_time for msg in official_mcap_messages]}')

        # Read messages with pybag
        with McapFileReader.from_file(path, enable_crc_check=enable_crc_check) as reader:
            # Check that we have multiple chunks if configured to do so
            chunk_indexes = reader._reader.get_chunk_indexes()
            logging.info(f'Number of chunks: {len(chunk_indexes)}')
            assert chunk_size is None or len(chunk_indexes) > 1, "Expected multiple chunks"

            messages = list(reader.messages("/test", in_log_time_order=in_log_time_order))
            logging.info(f'pybag: {[msg.log_time for msg in messages]}')
            logging.info(f'pybag: {[msg.data.data for msg in messages]}')

            assert [msg.log_time for msg in messages] == [timestamp] * 3
            for i, message in enumerate(messages):
                assert message.data.data == f"msg_{i}"


@pytest.mark.parametrize(
    "chunk_size",
    [
        pytest.param(None, id="without_chunks"),
        pytest.param(64, id="with_chunks"),
    ],
)
@pytest.mark.parametrize("in_log_time_order", [True, False])
@pytest.mark.parametrize("enable_crc_check", [True, False])
def test_multi_topic_out_of_order(chunk_size, in_log_time_order: bool, enable_crc_check: bool):
    ahead_messages = [(10, "ahead_0"), (20, "ahead_1"), (30, "ahead_2")]
    behind_messages = [(5, "behind_0"), (15, "behind_1"), (25, "behind_2")]
    expected_per_topic = {"/ahead": ahead_messages, "/behind": behind_messages}

    # Write messages to a bag file
    with TemporaryDirectory() as temp_dir:
        path = Path(temp_dir) / "multi_topic_pybag.mcap"
        with McapFileWriter.open(path, chunk_size=chunk_size, chunk_compression=None) as writer:
            for log_time, data in ahead_messages:
                writer.write_message("/ahead", log_time, std_msgs.String(data=data))

            for log_time, data in behind_messages:
                writer.write_message("/behind", log_time, std_msgs.String(data=data))

        # Read messages with official mcap library
        with open(path, 'rb') as f:
            reader = make_reader(f, decoder_factories=[DecoderFactory()])
            for topic in expected_per_topic:
                official_mcap_messages = list(reader.iter_decoded_messages([topic], log_time_order=True))
                logging.info(f'mcap: {[msg[-2].log_time for msg in official_mcap_messages]}')
                logging.info(f'mcap: {[msg[-1].data for msg in official_mcap_messages]}')

        # Read each topic from the bag file
        with McapFileReader.from_file(path, enable_crc_check=enable_crc_check) as reader:
            for topic, expected in expected_per_topic.items():
                messages = list(reader.messages(topic, in_log_time_order=in_log_time_order))
                assert [msg.log_time for msg in messages] == [log_time for log_time, _ in expected]
                assert [msg.data.data for msg in messages] == [data for _, data in expected]

######################
# Multi MCAP Reader  #
######################

@pytest.mark.parametrize("enable_crc_check", [True, False])
def test_read_multiple_files_as_one(enable_crc_check: bool) -> None:
    with TemporaryDirectory() as temp_dir:
        temp_path = Path(temp_dir)
        file1 = temp_path / "one.mcap"
        file2 = str(temp_path / "two.mcap")  # str is also Iterable

        with McapFileWriter.open(file1, chunk_size=1) as writer:
            writer.write_message("/chatter", 1, std_msgs.String(data="hello"))
            writer.write_message("/chatter", 3, std_msgs.String(data="again"))
        with McapFileWriter.open(file2, chunk_size=1) as writer:
            writer.write_message("/chatter", 2, std_msgs.String(data="world"))
            writer.write_message("/chatter", 4, std_msgs.String(data="!!"))

        reader = McapMultipleFileReader.from_files([file1, file2], enable_crc_check=enable_crc_check)
        assert reader.start_time == 1 and reader.end_time == 4
        assert reader.get_message_count("/chatter") == 4

        messages = list(reader.messages("/chatter"))
        assert [m.data.data for m in messages] == ["hello", "world", "again", "!!"]

#############################################
# Compatibility with Official MCAP Library  #
#############################################

@pytest.mark.parametrize(
    "chunk_size",
    [
        pytest.param(None, id="without_chunks"),
        pytest.param(64, id="with_chunks"),
    ],
)
@pytest.mark.parametrize("in_log_time_order", [True, False])
@pytest.mark.parametrize("enable_crc_check", [True, False])
def test_random_ordered_messages_from_official_mcap(
    chunk_size,
    in_log_time_order: bool,
    enable_crc_check: bool,
):
    random.seed(42)  # Make tests reproducible

    with TemporaryDirectory() as temp_dir:
        path = Path(temp_dir) / "overlapping.mcap"

        # Create timestamps that will cause overlapping chunks
        sorted_timestamps = list(range(10))
        shuffled_timestamps = random.sample(sorted_timestamps, len(sorted_timestamps))
        logging.info(f"Shuffled timestamps: {shuffled_timestamps}")

        # Write messages with shuffled timestamps using official mcap library
        with open(path, 'wb') as f:
            writer = McapWriter(f) if chunk_size is None else McapWriter(f, chunk_size=chunk_size)
            try:
                schema_id = writer.register_msgdef('std_msgs/String', 'string data\n')
                for timestamp in shuffled_timestamps:
                    writer.write_message(
                        topic='/overlapping',
                        schema=schema_id,
                        message={'data': f'msg_{timestamp}'},
                        log_time=timestamp,
                        publish_time=timestamp,
                    )
            finally:
                writer.finish()

        # Read messages with official mcap library
        with open(path, 'rb') as f:
            reader = make_reader(f, decoder_factories=[DecoderFactory()])
            official_mcap_messages = list(reader.iter_decoded_messages(log_time_order=True))
            logging.info(f'mcap: {[msg[-2].log_time for msg in official_mcap_messages]}')
            logging.info(f'mcap: {[msg[-1].data for msg in official_mcap_messages]}')

        # Read messages with pybag
        with McapFileReader.from_file(path, enable_crc_check=enable_crc_check) as reader:
            # Check that we have multiple chunks if configured to do so
            chunk_indexes = reader._reader.get_chunk_indexes()
            logging.info(f'Number of chunks: {len(chunk_indexes)}')
            assert chunk_size is None or len(chunk_indexes) > 1, "Expected multiple chunks"

            messages = list(reader.messages("/overlapping", in_log_time_order=in_log_time_order))
            logging.info(f'pybag: {[msg.log_time for msg in messages]}')
            logging.info(f'pybag: {[msg.data.data for msg in messages]}')

            expected_log_times = sorted_timestamps if in_log_time_order else shuffled_timestamps
            assert [msg.log_time for msg in messages] == expected_log_times
            assert [msg.data.data for msg in messages] == [f"msg_{t}" for t in expected_log_times]


@pytest.mark.parametrize(
    "chunk_size",
    [
        pytest.param(1, id="tiny_chunks"),
        pytest.param(64, id="with_chunks"),
    ],
)
@pytest.mark.parametrize("in_log_time_order", [True, False])
@pytest.mark.parametrize("enable_crc_check", [True, False])
def test_multi_topic_out_of_order_from_official_mcap(
    chunk_size,
    in_log_time_order: bool,
    enable_crc_check: bool,
):
    ahead_messages = [(10, "ahead_0"), (20, "ahead_1"), (30, "ahead_2")]
    behind_messages = [(5, "behind_0"), (15, "behind_1"), (25, "behind_2")]
    expected_per_topic = {"/ahead": ahead_messages, "/behind": behind_messages}

    with TemporaryDirectory() as temp_dir:
        path = Path(temp_dir) / "multi_topic_official.mcap"
        with open(path, "wb") as handle:
            writer = McapWriter(handle) if chunk_size is None else McapWriter(handle, chunk_size=chunk_size)
            try:
                schema = writer.register_msgdef("std_msgs/String", "string data\n")

                for log_time, data in ahead_messages:
                    writer.write_message(
                        topic="/ahead",
                        schema=schema,
                        message={"data": data},
                        log_time=log_time,
                        publish_time=log_time,
                    )

                for log_time, data in behind_messages:
                    writer.write_message(
                        topic="/behind",
                        schema=schema,
                        message={"data": data},
                        log_time=log_time,
                        publish_time=log_time,
                    )
            finally:
                writer.finish()

        # Read messages with official mcap library
        with open(path, 'rb') as f:
            reader = make_reader(f, decoder_factories=[DecoderFactory()])
            for topic in expected_per_topic:
                official_mcap_messages = list(reader.iter_decoded_messages([topic], log_time_order=True))
                logging.info(f'mcap: {[msg[-2].log_time for msg in official_mcap_messages]}')
                logging.info(f'mcap: {[msg[-1].data for msg in official_mcap_messages]}')

        # Read each topic from the bag file
        with McapFileReader.from_file(path, enable_crc_check=enable_crc_check) as reader:
            for topic, expected in expected_per_topic.items():
                messages = list(reader.messages(topic, in_log_time_order=in_log_time_order))
                assert [msg.log_time for msg in messages] == [log_time for log_time, _ in expected]
                assert [msg.data.data for msg in messages] == [data for _, data in expected]


<<<<<<< HEAD
################################
# Message Order (publish_time) #
################################

=======
#########################
#  Reverse Iteration    #
#########################
>>>>>>> 974fe937

@pytest.mark.parametrize(
    "chunk_size",
    [
        pytest.param(None, id="without_chunks"),
        pytest.param(64, id="with_chunks"),
    ],
)
<<<<<<< HEAD
@pytest.mark.parametrize("enable_crc_check", [True, False])
def test_message_order_publish_time(chunk_size, enable_crc_check: bool):
    """Test that messages can be sorted by publish_time."""
    with TemporaryDirectory() as temp_dir:
        path = Path(temp_dir) / "publish_time.mcap"
        with McapFileWriter.open(path, chunk_size=chunk_size, chunk_compression=None) as writer:
            # Write messages where log_time and publish_time differ
            # log_time: 1, 2, 3, 4, 5
            # publish_time: 5, 4, 3, 2, 1 (reversed)
            writer.write_message("/test", 1, std_msgs.String(data="msg_1"), publish_time=5)
            writer.write_message("/test", 2, std_msgs.String(data="msg_2"), publish_time=4)
            writer.write_message("/test", 3, std_msgs.String(data="msg_3"), publish_time=3)
            writer.write_message("/test", 4, std_msgs.String(data="msg_4"), publish_time=2)
            writer.write_message("/test", 5, std_msgs.String(data="msg_5"), publish_time=1)

        with McapFileReader.from_file(path, enable_crc_check=enable_crc_check) as reader:
            # Test log order (ascending by log_time)
            messages = list(reader.messages("/test", order="log"))
            assert [msg.log_time for msg in messages] == [1, 2, 3, 4, 5]
            assert [msg.data.data for msg in messages] == ["msg_1", "msg_2", "msg_3", "msg_4", "msg_5"]

            # Test publish order (ascending by publish_time)
            messages = list(reader.messages("/test", order="publish"))
            assert [msg.publish_time for msg in messages] == [1, 2, 3, 4, 5]
            assert [msg.data.data for msg in messages] == ["msg_5", "msg_4", "msg_3", "msg_2", "msg_1"]

            # Test log order reversed (descending by log_time)
            messages = list(reader.messages("/test", order="log", reverse=True))
            assert [msg.log_time for msg in messages] == [5, 4, 3, 2, 1]
            assert [msg.data.data for msg in messages] == ["msg_5", "msg_4", "msg_3", "msg_2", "msg_1"]

            # Test publish order reversed (descending by publish_time)
            messages = list(reader.messages("/test", order="publish", reverse=True))
            assert [msg.publish_time for msg in messages] == [5, 4, 3, 2, 1]
            assert [msg.data.data for msg in messages] == ["msg_1", "msg_2", "msg_3", "msg_4", "msg_5"]

            # Test file order
            messages = list(reader.messages("/test", order="file"))
            assert [msg.data.data for msg in messages] == ["msg_1", "msg_2", "msg_3", "msg_4", "msg_5"]

            # Test file order reversed
            messages = list(reader.messages("/test", order="file", reverse=True))
            assert [msg.data.data for msg in messages] == ["msg_5", "msg_4", "msg_3", "msg_2", "msg_1"]
=======
@pytest.mark.parametrize("in_log_time_order", [True, False])
@pytest.mark.parametrize("enable_crc_check", [True, False])
def test_reverse_iteration_multiple_topics(chunk_size, in_log_time_order: bool, enable_crc_check: bool):
    """Test reverse iteration with multiple topics interleaved correctly."""
    with TemporaryDirectory() as temp_dir:
        path = Path(temp_dir) / "reverse_multi.mcap"
        with McapFileWriter.open(path, chunk_size=chunk_size, chunk_compression=None) as writer:
            # Write in specific interleaved order
            writer.write_message("/topic1", 10, std_msgs.String(data="t1_10"))
            writer.write_message("/topic2", 5, std_msgs.String(data="t2_5"))
            writer.write_message("/topic1", 3, std_msgs.String(data="t1_3"))
            writer.write_message("/topic2", 15, std_msgs.String(data="t2_15"))

        with McapFileReader.from_file(path, enable_crc_check=enable_crc_check) as reader:
            # Reverse iteration
            reverse_messages = list(reader.messages(["/topic1", "/topic2"], in_log_time_order=in_log_time_order, in_reverse=True))
            if in_log_time_order:
                assert [msg.log_time for msg in reverse_messages] == [15, 10, 5, 3]
                assert [msg.data.data for msg in reverse_messages] == ["t2_15", "t1_10", "t2_5", "t1_3"]
            else:
                assert [msg.log_time for msg in reverse_messages] == [15, 3, 5, 10]
                assert [msg.data.data for msg in reverse_messages] == ["t2_15", "t1_3", "t2_5", "t1_10"]

            # Reverse iteration (one topic)
            reverse_messages = list(reader.messages("/topic1", in_log_time_order=in_log_time_order, in_reverse=True))
            if in_log_time_order:
                assert [msg.log_time for msg in reverse_messages] == [10, 3]
                assert [msg.data.data for msg in reverse_messages] == ["t1_10", "t1_3"]
            else:
                assert [msg.log_time for msg in reverse_messages] == [3, 10]
                assert [msg.data.data for msg in reverse_messages] == ["t1_3", "t1_10"]
>>>>>>> 974fe937


@pytest.mark.parametrize(
    "chunk_size",
    [
        pytest.param(None, id="without_chunks"),
        pytest.param(64, id="with_chunks"),
    ],
)
<<<<<<< HEAD
@pytest.mark.parametrize("enable_crc_check", [True, False])
def test_message_order_publish_time_random(chunk_size, enable_crc_check: bool):
    """Test publish_time ordering with randomly shuffled timestamps."""
    random.seed(123)  # Different seed for variety

    with TemporaryDirectory() as temp_dir:
        path = Path(temp_dir) / "publish_time_random.mcap"

        # Create messages with different log_time and publish_time
        log_times = list(range(10))
        publish_times = list(range(10))
        random.shuffle(log_times)
        random.shuffle(publish_times)

        with McapFileWriter.open(path, chunk_size=chunk_size, chunk_compression=None) as writer:
            for i, (log_t, pub_t) in enumerate(zip(log_times, publish_times)):
                writer.write_message(
                    "/test", log_t, std_msgs.String(data=f"msg_{i}"), publish_time=pub_t
                )

        with McapFileReader.from_file(path, enable_crc_check=enable_crc_check) as reader:
            # Verify publish ordering
            messages = list(reader.messages("/test", order="publish"))
            publish_times_result = [msg.publish_time for msg in messages]
            assert publish_times_result == sorted(publish_times_result), \
                f"Messages not in publish_time order: {publish_times_result}"

            # Verify publish ordering reversed
            messages = list(reader.messages("/test", order="publish", reverse=True))
            publish_times_result = [msg.publish_time for msg in messages]
            assert publish_times_result == sorted(publish_times_result, reverse=True), \
                f"Messages not in reverse publish_time order: {publish_times_result}"


@pytest.mark.parametrize("enable_crc_check", [True, False])
def test_message_order_multiple_files_publish_time(enable_crc_check: bool):
    """Test publish_time ordering across multiple files."""
    with TemporaryDirectory() as temp_dir:
        temp_path = Path(temp_dir)
        file1 = temp_path / "one.mcap"
        file2 = temp_path / "two.mcap"

        # File 1: log_times 1, 3 with publish_times 4, 2
        with McapFileWriter.open(file1, chunk_size=1) as writer:
            writer.write_message("/chatter", 1, std_msgs.String(data="f1_a"), publish_time=4)
            writer.write_message("/chatter", 3, std_msgs.String(data="f1_b"), publish_time=2)

        # File 2: log_times 2, 4 with publish_times 1, 3
        with McapFileWriter.open(file2, chunk_size=1) as writer:
            writer.write_message("/chatter", 2, std_msgs.String(data="f2_a"), publish_time=1)
            writer.write_message("/chatter", 4, std_msgs.String(data="f2_b"), publish_time=3)

        reader = McapMultipleFileReader.from_files([file1, file2], enable_crc_check=enable_crc_check)

        # Test log order (1, 2, 3, 4)
        messages = list(reader.messages("/chatter", order="log"))
        assert [m.log_time for m in messages] == [1, 2, 3, 4]
        assert [m.data.data for m in messages] == ["f1_a", "f2_a", "f1_b", "f2_b"]

        # Test publish order (1, 2, 3, 4 in publish_time)
        messages = list(reader.messages("/chatter", order="publish"))
        assert [m.publish_time for m in messages] == [1, 2, 3, 4]
        assert [m.data.data for m in messages] == ["f2_a", "f1_b", "f2_b", "f1_a"]

        # Test log order reversed (4, 3, 2, 1)
        messages = list(reader.messages("/chatter", order="log", reverse=True))
        assert [m.log_time for m in messages] == [4, 3, 2, 1]
        assert [m.data.data for m in messages] == ["f2_b", "f1_b", "f2_a", "f1_a"]

        # Test publish order reversed (4, 3, 2, 1 in publish_time)
        messages = list(reader.messages("/chatter", order="publish", reverse=True))
        assert [m.publish_time for m in messages] == [4, 3, 2, 1]
        assert [m.data.data for m in messages] == ["f1_a", "f2_b", "f1_b", "f2_a"]

        reader.close()


@pytest.mark.parametrize("enable_crc_check", [True, False])
def test_message_order_multiple_files_file_order_raises(enable_crc_check: bool):
    """Test that order='file' raises an error for multiple files."""
=======
@pytest.mark.parametrize("in_log_time_order", [True, False])
@pytest.mark.parametrize("enable_crc_check", [True, False])
def test_reverse_iteration_with_time_filter(chunk_size, in_log_time_order: bool, enable_crc_check: bool):
    """Test reverse iteration respects start_time and end_time filters."""
    with TemporaryDirectory() as temp_dir:
        path = Path(temp_dir) / "reverse_filter.mcap"
        with McapFileWriter.open(path, chunk_size=chunk_size, chunk_compression=None) as writer:
            for i in range(10):
                writer.write_message("/test", i * 10, std_msgs.String(data=f"msg_{i}"))

        # Reverse iteration with time range [20, 60]
        with McapFileReader.from_file(path, enable_crc_check=enable_crc_check) as reader:
            messages = list(reader.messages("/test", start_time=20, end_time=60, in_log_time_order=in_log_time_order, in_reverse=True))
            expected_times = [60, 50, 40, 30, 20]
            assert [msg.log_time for msg in messages] == expected_times


@pytest.mark.parametrize(
    "chunk_size",
    [
        pytest.param(None, id="without_chunks"),
        pytest.param(64, id="with_chunks"),
    ],
)
@pytest.mark.parametrize("enable_crc_check", [True, False])
def test_reverse_iteration_duplicate_timestamps(chunk_size, enable_crc_check: bool):
    """Test reverse iteration handles duplicate timestamps correctly."""
    with TemporaryDirectory() as temp_dir:
        path = Path(temp_dir) / "reverse_dup.mcap"
        with McapFileWriter.open(path, chunk_size=chunk_size, chunk_compression=None) as writer:
            timestamp = 1000
            writer.write_message("/test", timestamp, std_msgs.String(data="msg_0"))
            writer.write_message("/test", timestamp, std_msgs.String(data="msg_1"))
            writer.write_message("/test", timestamp, std_msgs.String(data="msg_2"))

        with McapFileReader.from_file(path, enable_crc_check=enable_crc_check) as reader:
            messages = list(reader.messages("/test", in_reverse=True))
            assert [message.data.data for message in messages] == ["msg_2", "msg_1", "msg_0"]


@pytest.mark.parametrize(
    "chunk_size",
    [
        pytest.param(None, id="without_chunks"),
        pytest.param(64, id="with_chunks"),
    ],
)
@pytest.mark.parametrize("enable_crc_check", [True, False])
def test_reverse_iteration_with_filter(chunk_size, enable_crc_check: bool):
    """Test reverse iteration works with message filter callback."""
    with TemporaryDirectory() as temp_dir:
        path = Path(temp_dir) / "reverse_filter_cb.mcap"
        with McapFileWriter.open(path, chunk_size=chunk_size, chunk_compression=None) as writer:
            for i in range(10):
                writer.write_message("/test", i, std_msgs.String(data=f"msg_{i}"))

        with McapFileReader.from_file(path, enable_crc_check=enable_crc_check) as reader:
            messages = list(reader.messages(
                "/test",
                filter=lambda msg: msg.log_time % 2 == 0,
                in_reverse=True
            ))
            expected_times = [8, 6, 4, 2, 0]
            assert [msg.log_time for msg in messages] == expected_times


@pytest.mark.parametrize("enable_crc_check", [True, False])
def test_reverse_iteration_multiple_files(enable_crc_check: bool):
    """Test reverse iteration across multiple MCAP files."""
>>>>>>> 974fe937
    with TemporaryDirectory() as temp_dir:
        temp_path = Path(temp_dir)
        file1 = temp_path / "one.mcap"
        file2 = temp_path / "two.mcap"

        with McapFileWriter.open(file1, chunk_size=1) as writer:
            writer.write_message("/chatter", 1, std_msgs.String(data="hello"))
<<<<<<< HEAD

        with McapFileWriter.open(file2, chunk_size=1) as writer:
            writer.write_message("/chatter", 2, std_msgs.String(data="world"))

        reader = McapMultipleFileReader.from_files([file1, file2], enable_crc_check=enable_crc_check)

        with pytest.raises(ValueError, match='order="file" is not supported'):
            list(reader.messages("/chatter", order="file"))

        reader.close()


@pytest.mark.parametrize(
    "chunk_size",
    [
        pytest.param(None, id="without_chunks"),
        pytest.param(64, id="with_chunks"),
    ],
)
@pytest.mark.parametrize("enable_crc_check", [True, False])
def test_backward_compatibility_in_log_time_order(chunk_size, enable_crc_check: bool):
    """Test that in_log_time_order parameter still works for backward compatibility."""
    with TemporaryDirectory() as temp_dir:
        path = Path(temp_dir) / "backward_compat.mcap"
        with McapFileWriter.open(path, chunk_size=chunk_size, chunk_compression=None) as writer:
            writer.write_message("/test", 1, std_msgs.String(data="msg_1"))
            writer.write_message("/test", 2, std_msgs.String(data="msg_2"))
            writer.write_message("/test", 3, std_msgs.String(data="msg_3"))

        with McapFileReader.from_file(path, enable_crc_check=enable_crc_check) as reader:
            # Test in_log_time_order=True (should behave like order="log")
            messages = list(reader.messages("/test", in_log_time_order=True))
            assert [msg.log_time for msg in messages] == [1, 2, 3]

            # Test in_log_time_order=False (should behave like order="file")
            messages = list(reader.messages("/test", in_log_time_order=False))
            assert [msg.data.data for msg in messages] == ["msg_1", "msg_2", "msg_3"]
=======
            writer.write_message("/chatter", 3, std_msgs.String(data="again"))
        with McapFileWriter.open(file2, chunk_size=1) as writer:
            writer.write_message("/chatter", 2, std_msgs.String(data="world"))
            writer.write_message("/chatter", 4, std_msgs.String(data="!!"))

        reader = McapMultipleFileReader.from_files([file1, file2], enable_crc_check=enable_crc_check)

        # Forward iteration
        forward_messages = list(reader.messages("/chatter", in_reverse=False))
        assert [m.data.data for m in forward_messages] == ["hello", "world", "again", "!!"]
        assert [m.log_time for m in forward_messages] == [1, 2, 3, 4]

        # Reverse iteration
        reverse_messages = list(reader.messages("/chatter", in_reverse=True))
        assert [m.data.data for m in reverse_messages] == ["!!", "again", "world", "hello"]
        assert [m.log_time for m in reverse_messages] == [4, 3, 2, 1]
>>>>>>> 974fe937
<|MERGE_RESOLUTION|>--- conflicted
+++ resolved
@@ -653,25 +653,161 @@
                 assert [msg.data.data for msg in messages] == [data for _, data in expected]
 
 
-<<<<<<< HEAD
+#########################
+#  Reverse Iteration    #
+#########################
+
+@pytest.mark.parametrize(
+    "chunk_size",
+    [
+        pytest.param(None, id="without_chunks"),
+        pytest.param(64, id="with_chunks"),
+    ],
+)
+@pytest.mark.parametrize("in_log_time_order", [True, False])
+@pytest.mark.parametrize("enable_crc_check", [True, False])
+def test_reverse_iteration_multiple_topics(chunk_size, in_log_time_order: bool, enable_crc_check: bool):
+    """Test reverse iteration with multiple topics interleaved correctly."""
+    with TemporaryDirectory() as temp_dir:
+        path = Path(temp_dir) / "reverse_multi.mcap"
+        with McapFileWriter.open(path, chunk_size=chunk_size, chunk_compression=None) as writer:
+            # Write in specific interleaved order
+            writer.write_message("/topic1", 10, std_msgs.String(data="t1_10"))
+            writer.write_message("/topic2", 5, std_msgs.String(data="t2_5"))
+            writer.write_message("/topic1", 3, std_msgs.String(data="t1_3"))
+            writer.write_message("/topic2", 15, std_msgs.String(data="t2_15"))
+
+        with McapFileReader.from_file(path, enable_crc_check=enable_crc_check) as reader:
+            # Reverse iteration
+            reverse_messages = list(reader.messages(["/topic1", "/topic2"], in_log_time_order=in_log_time_order, in_reverse=True))
+            if in_log_time_order:
+                assert [msg.log_time for msg in reverse_messages] == [15, 10, 5, 3]
+                assert [msg.data.data for msg in reverse_messages] == ["t2_15", "t1_10", "t2_5", "t1_3"]
+            else:
+                assert [msg.log_time for msg in reverse_messages] == [15, 3, 5, 10]
+                assert [msg.data.data for msg in reverse_messages] == ["t2_15", "t1_3", "t2_5", "t1_10"]
+
+            # Reverse iteration (one topic)
+            reverse_messages = list(reader.messages("/topic1", in_log_time_order=in_log_time_order, in_reverse=True))
+            if in_log_time_order:
+                assert [msg.log_time for msg in reverse_messages] == [10, 3]
+                assert [msg.data.data for msg in reverse_messages] == ["t1_10", "t1_3"]
+            else:
+                assert [msg.log_time for msg in reverse_messages] == [3, 10]
+                assert [msg.data.data for msg in reverse_messages] == ["t1_3", "t1_10"]
+
+
+@pytest.mark.parametrize(
+    "chunk_size",
+    [
+        pytest.param(None, id="without_chunks"),
+        pytest.param(64, id="with_chunks"),
+    ],
+)
+@pytest.mark.parametrize("in_log_time_order", [True, False])
+@pytest.mark.parametrize("enable_crc_check", [True, False])
+def test_reverse_iteration_with_time_filter(chunk_size, in_log_time_order: bool, enable_crc_check: bool):
+    """Test reverse iteration respects start_time and end_time filters."""
+    with TemporaryDirectory() as temp_dir:
+        path = Path(temp_dir) / "reverse_filter.mcap"
+        with McapFileWriter.open(path, chunk_size=chunk_size, chunk_compression=None) as writer:
+            for i in range(10):
+                writer.write_message("/test", i * 10, std_msgs.String(data=f"msg_{i}"))
+
+        # Reverse iteration with time range [20, 60]
+        with McapFileReader.from_file(path, enable_crc_check=enable_crc_check) as reader:
+            messages = list(reader.messages("/test", start_time=20, end_time=60, in_log_time_order=in_log_time_order, in_reverse=True))
+            expected_times = [60, 50, 40, 30, 20]
+            assert [msg.log_time for msg in messages] == expected_times
+
+
+@pytest.mark.parametrize(
+    "chunk_size",
+    [
+        pytest.param(None, id="without_chunks"),
+        pytest.param(64, id="with_chunks"),
+    ],
+)
+@pytest.mark.parametrize("enable_crc_check", [True, False])
+def test_reverse_iteration_duplicate_timestamps(chunk_size, enable_crc_check: bool):
+    """Test reverse iteration handles duplicate timestamps correctly."""
+    with TemporaryDirectory() as temp_dir:
+        path = Path(temp_dir) / "reverse_dup.mcap"
+        with McapFileWriter.open(path, chunk_size=chunk_size, chunk_compression=None) as writer:
+            timestamp = 1000
+            writer.write_message("/test", timestamp, std_msgs.String(data="msg_0"))
+            writer.write_message("/test", timestamp, std_msgs.String(data="msg_1"))
+            writer.write_message("/test", timestamp, std_msgs.String(data="msg_2"))
+
+        with McapFileReader.from_file(path, enable_crc_check=enable_crc_check) as reader:
+            messages = list(reader.messages("/test", in_reverse=True))
+            assert [message.data.data for message in messages] == ["msg_2", "msg_1", "msg_0"]
+
+
+@pytest.mark.parametrize(
+    "chunk_size",
+    [
+        pytest.param(None, id="without_chunks"),
+        pytest.param(64, id="with_chunks"),
+    ],
+)
+@pytest.mark.parametrize("enable_crc_check", [True, False])
+def test_reverse_iteration_with_filter(chunk_size, enable_crc_check: bool):
+    """Test reverse iteration works with message filter callback."""
+    with TemporaryDirectory() as temp_dir:
+        path = Path(temp_dir) / "reverse_filter_cb.mcap"
+        with McapFileWriter.open(path, chunk_size=chunk_size, chunk_compression=None) as writer:
+            for i in range(10):
+                writer.write_message("/test", i, std_msgs.String(data=f"msg_{i}"))
+
+        with McapFileReader.from_file(path, enable_crc_check=enable_crc_check) as reader:
+            messages = list(reader.messages(
+                "/test",
+                filter=lambda msg: msg.log_time % 2 == 0,
+                in_reverse=True
+            ))
+            expected_times = [8, 6, 4, 2, 0]
+            assert [msg.log_time for msg in messages] == expected_times
+
+
+@pytest.mark.parametrize("enable_crc_check", [True, False])
+def test_reverse_iteration_multiple_files(enable_crc_check: bool):
+    """Test reverse iteration across multiple MCAP files."""
+    with TemporaryDirectory() as temp_dir:
+        temp_path = Path(temp_dir)
+        file1 = temp_path / "one.mcap"
+        file2 = temp_path / "two.mcap"
+
+        with McapFileWriter.open(file1, chunk_size=1) as writer:
+            writer.write_message("/chatter", 1, std_msgs.String(data="hello"))
+            writer.write_message("/chatter", 3, std_msgs.String(data="again"))
+        with McapFileWriter.open(file2, chunk_size=1) as writer:
+            writer.write_message("/chatter", 2, std_msgs.String(data="world"))
+            writer.write_message("/chatter", 4, std_msgs.String(data="!!"))
+
+        reader = McapMultipleFileReader.from_files([file1, file2], enable_crc_check=enable_crc_check)
+
+        # Forward iteration
+        forward_messages = list(reader.messages("/chatter", in_reverse=False))
+        assert [m.data.data for m in forward_messages] == ["hello", "world", "again", "!!"]
+        assert [m.log_time for m in forward_messages] == [1, 2, 3, 4]
+
+        # Reverse iteration
+        reverse_messages = list(reader.messages("/chatter", in_reverse=True))
+        assert [m.data.data for m in reverse_messages] == ["!!", "again", "world", "hello"]
+        assert [m.log_time for m in reverse_messages] == [4, 3, 2, 1]
+
 ################################
 # Message Order (publish_time) #
 ################################
 
-=======
-#########################
-#  Reverse Iteration    #
-#########################
->>>>>>> 974fe937
-
-@pytest.mark.parametrize(
-    "chunk_size",
-    [
-        pytest.param(None, id="without_chunks"),
-        pytest.param(64, id="with_chunks"),
-    ],
-)
-<<<<<<< HEAD
+@pytest.mark.parametrize(
+    "chunk_size",
+    [
+        pytest.param(None, id="without_chunks"),
+        pytest.param(64, id="with_chunks"),
+    ],
+)
 @pytest.mark.parametrize("enable_crc_check", [True, False])
 def test_message_order_publish_time(chunk_size, enable_crc_check: bool):
     """Test that messages can be sorted by publish_time."""
@@ -715,49 +851,15 @@
             # Test file order reversed
             messages = list(reader.messages("/test", order="file", reverse=True))
             assert [msg.data.data for msg in messages] == ["msg_5", "msg_4", "msg_3", "msg_2", "msg_1"]
-=======
-@pytest.mark.parametrize("in_log_time_order", [True, False])
-@pytest.mark.parametrize("enable_crc_check", [True, False])
-def test_reverse_iteration_multiple_topics(chunk_size, in_log_time_order: bool, enable_crc_check: bool):
-    """Test reverse iteration with multiple topics interleaved correctly."""
-    with TemporaryDirectory() as temp_dir:
-        path = Path(temp_dir) / "reverse_multi.mcap"
-        with McapFileWriter.open(path, chunk_size=chunk_size, chunk_compression=None) as writer:
-            # Write in specific interleaved order
-            writer.write_message("/topic1", 10, std_msgs.String(data="t1_10"))
-            writer.write_message("/topic2", 5, std_msgs.String(data="t2_5"))
-            writer.write_message("/topic1", 3, std_msgs.String(data="t1_3"))
-            writer.write_message("/topic2", 15, std_msgs.String(data="t2_15"))
-
-        with McapFileReader.from_file(path, enable_crc_check=enable_crc_check) as reader:
-            # Reverse iteration
-            reverse_messages = list(reader.messages(["/topic1", "/topic2"], in_log_time_order=in_log_time_order, in_reverse=True))
-            if in_log_time_order:
-                assert [msg.log_time for msg in reverse_messages] == [15, 10, 5, 3]
-                assert [msg.data.data for msg in reverse_messages] == ["t2_15", "t1_10", "t2_5", "t1_3"]
-            else:
-                assert [msg.log_time for msg in reverse_messages] == [15, 3, 5, 10]
-                assert [msg.data.data for msg in reverse_messages] == ["t2_15", "t1_3", "t2_5", "t1_10"]
-
-            # Reverse iteration (one topic)
-            reverse_messages = list(reader.messages("/topic1", in_log_time_order=in_log_time_order, in_reverse=True))
-            if in_log_time_order:
-                assert [msg.log_time for msg in reverse_messages] == [10, 3]
-                assert [msg.data.data for msg in reverse_messages] == ["t1_10", "t1_3"]
-            else:
-                assert [msg.log_time for msg in reverse_messages] == [3, 10]
-                assert [msg.data.data for msg in reverse_messages] == ["t1_3", "t1_10"]
->>>>>>> 974fe937
-
-
-@pytest.mark.parametrize(
-    "chunk_size",
-    [
-        pytest.param(None, id="without_chunks"),
-        pytest.param(64, id="with_chunks"),
-    ],
-)
-<<<<<<< HEAD
+
+
+@pytest.mark.parametrize(
+    "chunk_size",
+    [
+        pytest.param(None, id="without_chunks"),
+        pytest.param(64, id="with_chunks"),
+    ],
+)
 @pytest.mark.parametrize("enable_crc_check", [True, False])
 def test_message_order_publish_time_random(chunk_size, enable_crc_check: bool):
     """Test publish_time ordering with randomly shuffled timestamps."""
@@ -838,77 +940,6 @@
 @pytest.mark.parametrize("enable_crc_check", [True, False])
 def test_message_order_multiple_files_file_order_raises(enable_crc_check: bool):
     """Test that order='file' raises an error for multiple files."""
-=======
-@pytest.mark.parametrize("in_log_time_order", [True, False])
-@pytest.mark.parametrize("enable_crc_check", [True, False])
-def test_reverse_iteration_with_time_filter(chunk_size, in_log_time_order: bool, enable_crc_check: bool):
-    """Test reverse iteration respects start_time and end_time filters."""
-    with TemporaryDirectory() as temp_dir:
-        path = Path(temp_dir) / "reverse_filter.mcap"
-        with McapFileWriter.open(path, chunk_size=chunk_size, chunk_compression=None) as writer:
-            for i in range(10):
-                writer.write_message("/test", i * 10, std_msgs.String(data=f"msg_{i}"))
-
-        # Reverse iteration with time range [20, 60]
-        with McapFileReader.from_file(path, enable_crc_check=enable_crc_check) as reader:
-            messages = list(reader.messages("/test", start_time=20, end_time=60, in_log_time_order=in_log_time_order, in_reverse=True))
-            expected_times = [60, 50, 40, 30, 20]
-            assert [msg.log_time for msg in messages] == expected_times
-
-
-@pytest.mark.parametrize(
-    "chunk_size",
-    [
-        pytest.param(None, id="without_chunks"),
-        pytest.param(64, id="with_chunks"),
-    ],
-)
-@pytest.mark.parametrize("enable_crc_check", [True, False])
-def test_reverse_iteration_duplicate_timestamps(chunk_size, enable_crc_check: bool):
-    """Test reverse iteration handles duplicate timestamps correctly."""
-    with TemporaryDirectory() as temp_dir:
-        path = Path(temp_dir) / "reverse_dup.mcap"
-        with McapFileWriter.open(path, chunk_size=chunk_size, chunk_compression=None) as writer:
-            timestamp = 1000
-            writer.write_message("/test", timestamp, std_msgs.String(data="msg_0"))
-            writer.write_message("/test", timestamp, std_msgs.String(data="msg_1"))
-            writer.write_message("/test", timestamp, std_msgs.String(data="msg_2"))
-
-        with McapFileReader.from_file(path, enable_crc_check=enable_crc_check) as reader:
-            messages = list(reader.messages("/test", in_reverse=True))
-            assert [message.data.data for message in messages] == ["msg_2", "msg_1", "msg_0"]
-
-
-@pytest.mark.parametrize(
-    "chunk_size",
-    [
-        pytest.param(None, id="without_chunks"),
-        pytest.param(64, id="with_chunks"),
-    ],
-)
-@pytest.mark.parametrize("enable_crc_check", [True, False])
-def test_reverse_iteration_with_filter(chunk_size, enable_crc_check: bool):
-    """Test reverse iteration works with message filter callback."""
-    with TemporaryDirectory() as temp_dir:
-        path = Path(temp_dir) / "reverse_filter_cb.mcap"
-        with McapFileWriter.open(path, chunk_size=chunk_size, chunk_compression=None) as writer:
-            for i in range(10):
-                writer.write_message("/test", i, std_msgs.String(data=f"msg_{i}"))
-
-        with McapFileReader.from_file(path, enable_crc_check=enable_crc_check) as reader:
-            messages = list(reader.messages(
-                "/test",
-                filter=lambda msg: msg.log_time % 2 == 0,
-                in_reverse=True
-            ))
-            expected_times = [8, 6, 4, 2, 0]
-            assert [msg.log_time for msg in messages] == expected_times
-
-
-@pytest.mark.parametrize("enable_crc_check", [True, False])
-def test_reverse_iteration_multiple_files(enable_crc_check: bool):
-    """Test reverse iteration across multiple MCAP files."""
->>>>>>> 974fe937
     with TemporaryDirectory() as temp_dir:
         temp_path = Path(temp_dir)
         file1 = temp_path / "one.mcap"
@@ -916,7 +947,6 @@
 
         with McapFileWriter.open(file1, chunk_size=1) as writer:
             writer.write_message("/chatter", 1, std_msgs.String(data="hello"))
-<<<<<<< HEAD
 
         with McapFileWriter.open(file2, chunk_size=1) as writer:
             writer.write_message("/chatter", 2, std_msgs.String(data="world"))
@@ -953,22 +983,4 @@
 
             # Test in_log_time_order=False (should behave like order="file")
             messages = list(reader.messages("/test", in_log_time_order=False))
-            assert [msg.data.data for msg in messages] == ["msg_1", "msg_2", "msg_3"]
-=======
-            writer.write_message("/chatter", 3, std_msgs.String(data="again"))
-        with McapFileWriter.open(file2, chunk_size=1) as writer:
-            writer.write_message("/chatter", 2, std_msgs.String(data="world"))
-            writer.write_message("/chatter", 4, std_msgs.String(data="!!"))
-
-        reader = McapMultipleFileReader.from_files([file1, file2], enable_crc_check=enable_crc_check)
-
-        # Forward iteration
-        forward_messages = list(reader.messages("/chatter", in_reverse=False))
-        assert [m.data.data for m in forward_messages] == ["hello", "world", "again", "!!"]
-        assert [m.log_time for m in forward_messages] == [1, 2, 3, 4]
-
-        # Reverse iteration
-        reverse_messages = list(reader.messages("/chatter", in_reverse=True))
-        assert [m.data.data for m in reverse_messages] == ["!!", "again", "world", "hello"]
-        assert [m.log_time for m in reverse_messages] == [4, 3, 2, 1]
->>>>>>> 974fe937
+            assert [msg.data.data for msg in messages] == ["msg_1", "msg_2", "msg_3"]