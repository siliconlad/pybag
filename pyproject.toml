--- conflicted
+++ resolved
@@ -26,11 +26,8 @@
     "mcap>=1.2.2",
     "mcap-ros2-support>=0.5.5",
     "rosbags>=0.10.10",
-<<<<<<< HEAD
+    "numpy>=2.2.3",
     "pybag[cli]",
-=======
-    "numpy>=2.2.3",
->>>>>>> 93ab2ebe
 ]
 
 [tool.isort]
